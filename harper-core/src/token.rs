use serde::{Deserialize, Serialize};

use crate::{FatToken, Span, TokenKind, TokenStringExt};

#[derive(Debug, Clone, Copy, Serialize, Deserialize, PartialEq, Default)]
pub struct Token {
    pub span: Span,
    pub kind: TokenKind,
}

impl Token {
    pub fn new(span: Span, kind: TokenKind) -> Self {
        Self { span, kind }
    }

    /// Convert to an allocated [`FatToken`].
    pub fn to_fat(&self, source: &[char]) -> FatToken {
        let content = self.span.get_content(source).to_vec();

        FatToken {
            content,
            kind: self.kind,
        }
    }
}

<<<<<<< HEAD
=======
macro_rules! create_decl_for {
    ($thing:ident) => {
        paste! {
            fn [< first_ $thing >](&self) -> Option<Token>;

            fn [< last_ $thing >](&self) -> Option<Token>;

            fn [< last_ $thing _index >](&self) -> Option<usize>;

            fn [<iter_ $thing _indices>](&self) -> impl Iterator<Item = usize> + '_;

            fn [<iter_ $thing s>](&self) -> impl Iterator<Item = Token> + '_;
        }
    };
}

macro_rules! create_fns_for {
    ($thing:ident) => {
        paste! {
            fn [< first_ $thing >](&self) -> Option<Token> {
                self.iter().find(|v| v.kind.[<is_ $thing>]()).copied()
            }

            fn [< last_ $thing >](&self) -> Option<Token> {
                self.iter().rev().find(|v| v.kind.[<is_ $thing>]()).copied()
            }

            fn [< last_ $thing _index >](&self) -> Option<usize> {
                self.iter().rev().position(|v| v.kind.[<is_ $thing>]()).map(|i| self.len() - i - 1)
            }

            fn [<iter_ $thing _indices>](&self) -> impl Iterator<Item = usize> + '_ {
                self.iter()
                    .enumerate()
                    .filter(|(_, t)| t.kind.[<is_ $thing>]())
                    .map(|(i, _)| i)
            }

            fn [<iter_ $thing s>](&self) -> impl Iterator<Item = Token> + '_ {
                self.[<iter_ $thing _indices>]().map(|i| self[i])
            }
        }
    };
}

/// Extension methods for [`Token`] sequences that make them easier to wrangle and query.
pub trait TokenStringExt {
    fn first_sentence_word(&self) -> Option<Token>;
    fn first_non_whitespace(&self) -> Option<Token>;
    /// Grab the span that represents the beginning of the first element and the
    /// end of the last element.
    fn span(&self) -> Option<Span>;

    create_decl_for!(word);
    create_decl_for!(word_like);
    create_decl_for!(conjunction);
    create_decl_for!(space);
    create_decl_for!(apostrophe);
    create_decl_for!(pipe);
    create_decl_for!(quote);
    create_decl_for!(number);
    create_decl_for!(at);
    create_decl_for!(ellipsis);
    create_decl_for!(unlintable);
    create_decl_for!(sentence_terminator);
    create_decl_for!(paragraph_break);
    create_decl_for!(chunk_terminator);
    create_decl_for!(punctuation);
    create_decl_for!(currency);
    create_decl_for!(likely_homograph);
    create_decl_for!(comma);

    fn iter_linking_verb_indices(&self) -> impl Iterator<Item = usize> + '_;
    fn iter_linking_verbs(&self) -> impl Iterator<Item = Token> + '_;

    /// Iterate over chunks.
    ///
    /// For example, the following sentence contains two chunks separated by a
    /// comma:
    ///
    /// ```text
    /// Here is an example, it is short.
    /// ```
    fn iter_chunks(&self) -> impl Iterator<Item = &'_ [Token]> + '_;

    /// Get an iterator over token slices that represent the individual
    /// paragraphs in a document.
    fn iter_paragraphs(&self) -> impl Iterator<Item = &'_ [Token]> + '_;

    /// Get an iterator over token slices that represent the individual
    /// sentences in a document.
    fn iter_sentences(&self) -> impl Iterator<Item = &'_ [Token]> + '_;
}

impl TokenStringExt for [Token] {
    create_fns_for!(word);
    create_fns_for!(word_like);
    create_fns_for!(conjunction);
    create_fns_for!(space);
    create_fns_for!(apostrophe);
    create_fns_for!(pipe);
    create_fns_for!(quote);
    create_fns_for!(number);
    create_fns_for!(at);
    create_fns_for!(punctuation);
    create_fns_for!(ellipsis);
    create_fns_for!(unlintable);
    create_fns_for!(sentence_terminator);
    create_fns_for!(paragraph_break);
    create_fns_for!(chunk_terminator);
    create_fns_for!(currency);
    create_fns_for!(likely_homograph);
    create_fns_for!(comma);

    fn first_non_whitespace(&self) -> Option<Token> {
        self.iter().find(|t| !t.kind.is_whitespace()).copied()
    }

    fn first_sentence_word(&self) -> Option<Token> {
        let (w_idx, word) = self.iter().find_position(|v| v.kind.is_word())?;

        let Some(u_idx) = self.iter().position(|v| v.kind.is_unlintable()) else {
            return Some(*word);
        };

        if w_idx < u_idx {
            Some(*word)
        } else {
            None
        }
    }

    fn span(&self) -> Option<Span> {
        let min_max = self
            .iter()
            .flat_map(|v| [v.span.start, v.span.end].into_iter())
            .minmax();

        match min_max {
            itertools::MinMaxResult::NoElements => None,
            itertools::MinMaxResult::OneElement(min) => Some(Span::new(min, min)),
            itertools::MinMaxResult::MinMax(min, max) => Some(Span::new(min, max)),
        }
    }

    fn iter_linking_verb_indices(&self) -> impl Iterator<Item = usize> + '_ {
        self.iter_word_indices().filter(|idx| {
            let word = self[*idx];
            let TokenKind::Word(word) = word.kind else {
                panic!("Should be unreachable.");
            };

            word.is_linking_verb()
        })
    }

    fn iter_linking_verbs(&self) -> impl Iterator<Item = Token> + '_ {
        self.iter_linking_verb_indices().map(|idx| self[idx])
    }

    fn iter_chunks(&self) -> impl Iterator<Item = &'_ [Token]> + '_ {
        let first_chunk = self
            .iter_chunk_terminator_indices()
            .next()
            .map(|first_term| &self[0..=first_term]);

        let rest = self
            .iter_chunk_terminator_indices()
            .tuple_windows()
            .map(move |(a, b)| &self[a + 1..=b]);

        let last = if let Some(last_i) = self.last_chunk_terminator_index() {
            if last_i + 1 < self.len() {
                Some(&self[last_i + 1..])
            } else {
                None
            }
        } else {
            Some(self)
        };

        first_chunk.into_iter().chain(rest).chain(last)
    }

    fn iter_paragraphs(&self) -> impl Iterator<Item = &'_ [Token]> + '_ {
        let first_pg = self
            .iter_paragraph_break_indices()
            .next()
            .map(|first_term| &self[0..=first_term]);

        let rest = self
            .iter_paragraph_break_indices()
            .tuple_windows()
            .map(move |(a, b)| &self[a + 1..=b]);

        let last_pg = if let Some(last_i) = self.last_paragraph_break_index() {
            if last_i + 1 < self.len() {
                Some(&self[last_i + 1..])
            } else {
                None
            }
        } else {
            Some(self)
        };

        first_pg.into_iter().chain(rest).chain(last_pg)
    }

    fn iter_sentences(&self) -> impl Iterator<Item = &'_ [Token]> + '_ {
        let first_sentence = self
            .iter_sentence_terminator_indices()
            .next()
            .map(|first_term| &self[0..=first_term]);

        let rest = self
            .iter_sentence_terminator_indices()
            .tuple_windows()
            .map(move |(a, b)| &self[a + 1..=b]);

        let last_sentence = if let Some(last_i) = self.last_sentence_terminator_index() {
            if last_i + 1 < self.len() {
                Some(&self[last_i + 1..])
            } else {
                None
            }
        } else {
            Some(self)
        };

        first_sentence.into_iter().chain(rest).chain(last_sentence)
    }
}

>>>>>>> 52fefaeb
#[cfg(test)]
mod tests {
    use crate::{
        parsers::{Parser, PlainEnglish},
        TokenStringExt,
    };

    #[test]
    fn parses_sentences_correctly() {
        let text = "There were three little pigs. They built three little homes.";
        let chars: Vec<char> = text.chars().collect();
        let toks = PlainEnglish.parse(&chars);

        let mut sentence_strs = vec![];

        for sentence in toks.iter_sentences() {
            if let Some(span) = sentence.span() {
                sentence_strs.push(span.get_content_string(&chars));
            }
        }

        assert_eq!(
            sentence_strs,
            vec![
                "There were three little pigs.",
                " They built three little homes."
            ]
        )
    }
}<|MERGE_RESOLUTION|>--- conflicted
+++ resolved
@@ -1,6 +1,6 @@
 use serde::{Deserialize, Serialize};
 
-use crate::{FatToken, Span, TokenKind, TokenStringExt};
+use crate::{FatToken, Span, TokenKind};
 
 #[derive(Debug, Clone, Copy, Serialize, Deserialize, PartialEq, Default)]
 pub struct Token {
@@ -24,242 +24,6 @@
     }
 }
 
-<<<<<<< HEAD
-=======
-macro_rules! create_decl_for {
-    ($thing:ident) => {
-        paste! {
-            fn [< first_ $thing >](&self) -> Option<Token>;
-
-            fn [< last_ $thing >](&self) -> Option<Token>;
-
-            fn [< last_ $thing _index >](&self) -> Option<usize>;
-
-            fn [<iter_ $thing _indices>](&self) -> impl Iterator<Item = usize> + '_;
-
-            fn [<iter_ $thing s>](&self) -> impl Iterator<Item = Token> + '_;
-        }
-    };
-}
-
-macro_rules! create_fns_for {
-    ($thing:ident) => {
-        paste! {
-            fn [< first_ $thing >](&self) -> Option<Token> {
-                self.iter().find(|v| v.kind.[<is_ $thing>]()).copied()
-            }
-
-            fn [< last_ $thing >](&self) -> Option<Token> {
-                self.iter().rev().find(|v| v.kind.[<is_ $thing>]()).copied()
-            }
-
-            fn [< last_ $thing _index >](&self) -> Option<usize> {
-                self.iter().rev().position(|v| v.kind.[<is_ $thing>]()).map(|i| self.len() - i - 1)
-            }
-
-            fn [<iter_ $thing _indices>](&self) -> impl Iterator<Item = usize> + '_ {
-                self.iter()
-                    .enumerate()
-                    .filter(|(_, t)| t.kind.[<is_ $thing>]())
-                    .map(|(i, _)| i)
-            }
-
-            fn [<iter_ $thing s>](&self) -> impl Iterator<Item = Token> + '_ {
-                self.[<iter_ $thing _indices>]().map(|i| self[i])
-            }
-        }
-    };
-}
-
-/// Extension methods for [`Token`] sequences that make them easier to wrangle and query.
-pub trait TokenStringExt {
-    fn first_sentence_word(&self) -> Option<Token>;
-    fn first_non_whitespace(&self) -> Option<Token>;
-    /// Grab the span that represents the beginning of the first element and the
-    /// end of the last element.
-    fn span(&self) -> Option<Span>;
-
-    create_decl_for!(word);
-    create_decl_for!(word_like);
-    create_decl_for!(conjunction);
-    create_decl_for!(space);
-    create_decl_for!(apostrophe);
-    create_decl_for!(pipe);
-    create_decl_for!(quote);
-    create_decl_for!(number);
-    create_decl_for!(at);
-    create_decl_for!(ellipsis);
-    create_decl_for!(unlintable);
-    create_decl_for!(sentence_terminator);
-    create_decl_for!(paragraph_break);
-    create_decl_for!(chunk_terminator);
-    create_decl_for!(punctuation);
-    create_decl_for!(currency);
-    create_decl_for!(likely_homograph);
-    create_decl_for!(comma);
-
-    fn iter_linking_verb_indices(&self) -> impl Iterator<Item = usize> + '_;
-    fn iter_linking_verbs(&self) -> impl Iterator<Item = Token> + '_;
-
-    /// Iterate over chunks.
-    ///
-    /// For example, the following sentence contains two chunks separated by a
-    /// comma:
-    ///
-    /// ```text
-    /// Here is an example, it is short.
-    /// ```
-    fn iter_chunks(&self) -> impl Iterator<Item = &'_ [Token]> + '_;
-
-    /// Get an iterator over token slices that represent the individual
-    /// paragraphs in a document.
-    fn iter_paragraphs(&self) -> impl Iterator<Item = &'_ [Token]> + '_;
-
-    /// Get an iterator over token slices that represent the individual
-    /// sentences in a document.
-    fn iter_sentences(&self) -> impl Iterator<Item = &'_ [Token]> + '_;
-}
-
-impl TokenStringExt for [Token] {
-    create_fns_for!(word);
-    create_fns_for!(word_like);
-    create_fns_for!(conjunction);
-    create_fns_for!(space);
-    create_fns_for!(apostrophe);
-    create_fns_for!(pipe);
-    create_fns_for!(quote);
-    create_fns_for!(number);
-    create_fns_for!(at);
-    create_fns_for!(punctuation);
-    create_fns_for!(ellipsis);
-    create_fns_for!(unlintable);
-    create_fns_for!(sentence_terminator);
-    create_fns_for!(paragraph_break);
-    create_fns_for!(chunk_terminator);
-    create_fns_for!(currency);
-    create_fns_for!(likely_homograph);
-    create_fns_for!(comma);
-
-    fn first_non_whitespace(&self) -> Option<Token> {
-        self.iter().find(|t| !t.kind.is_whitespace()).copied()
-    }
-
-    fn first_sentence_word(&self) -> Option<Token> {
-        let (w_idx, word) = self.iter().find_position(|v| v.kind.is_word())?;
-
-        let Some(u_idx) = self.iter().position(|v| v.kind.is_unlintable()) else {
-            return Some(*word);
-        };
-
-        if w_idx < u_idx {
-            Some(*word)
-        } else {
-            None
-        }
-    }
-
-    fn span(&self) -> Option<Span> {
-        let min_max = self
-            .iter()
-            .flat_map(|v| [v.span.start, v.span.end].into_iter())
-            .minmax();
-
-        match min_max {
-            itertools::MinMaxResult::NoElements => None,
-            itertools::MinMaxResult::OneElement(min) => Some(Span::new(min, min)),
-            itertools::MinMaxResult::MinMax(min, max) => Some(Span::new(min, max)),
-        }
-    }
-
-    fn iter_linking_verb_indices(&self) -> impl Iterator<Item = usize> + '_ {
-        self.iter_word_indices().filter(|idx| {
-            let word = self[*idx];
-            let TokenKind::Word(word) = word.kind else {
-                panic!("Should be unreachable.");
-            };
-
-            word.is_linking_verb()
-        })
-    }
-
-    fn iter_linking_verbs(&self) -> impl Iterator<Item = Token> + '_ {
-        self.iter_linking_verb_indices().map(|idx| self[idx])
-    }
-
-    fn iter_chunks(&self) -> impl Iterator<Item = &'_ [Token]> + '_ {
-        let first_chunk = self
-            .iter_chunk_terminator_indices()
-            .next()
-            .map(|first_term| &self[0..=first_term]);
-
-        let rest = self
-            .iter_chunk_terminator_indices()
-            .tuple_windows()
-            .map(move |(a, b)| &self[a + 1..=b]);
-
-        let last = if let Some(last_i) = self.last_chunk_terminator_index() {
-            if last_i + 1 < self.len() {
-                Some(&self[last_i + 1..])
-            } else {
-                None
-            }
-        } else {
-            Some(self)
-        };
-
-        first_chunk.into_iter().chain(rest).chain(last)
-    }
-
-    fn iter_paragraphs(&self) -> impl Iterator<Item = &'_ [Token]> + '_ {
-        let first_pg = self
-            .iter_paragraph_break_indices()
-            .next()
-            .map(|first_term| &self[0..=first_term]);
-
-        let rest = self
-            .iter_paragraph_break_indices()
-            .tuple_windows()
-            .map(move |(a, b)| &self[a + 1..=b]);
-
-        let last_pg = if let Some(last_i) = self.last_paragraph_break_index() {
-            if last_i + 1 < self.len() {
-                Some(&self[last_i + 1..])
-            } else {
-                None
-            }
-        } else {
-            Some(self)
-        };
-
-        first_pg.into_iter().chain(rest).chain(last_pg)
-    }
-
-    fn iter_sentences(&self) -> impl Iterator<Item = &'_ [Token]> + '_ {
-        let first_sentence = self
-            .iter_sentence_terminator_indices()
-            .next()
-            .map(|first_term| &self[0..=first_term]);
-
-        let rest = self
-            .iter_sentence_terminator_indices()
-            .tuple_windows()
-            .map(move |(a, b)| &self[a + 1..=b]);
-
-        let last_sentence = if let Some(last_i) = self.last_sentence_terminator_index() {
-            if last_i + 1 < self.len() {
-                Some(&self[last_i + 1..])
-            } else {
-                None
-            }
-        } else {
-            Some(self)
-        };
-
-        first_sentence.into_iter().chain(rest).chain(last_sentence)
-    }
-}
-
->>>>>>> 52fefaeb
 #[cfg(test)]
 mod tests {
     use crate::{
