--- conflicted
+++ resolved
@@ -200,7 +200,6 @@
 
         // wrong set phrases and collocations
         triggers.extend(pt! {
-<<<<<<< HEAD
             "could", "of" => "could have",
             "could", "of" => "could've",
             "couldn't", "of" => "couldn't have",
@@ -213,12 +212,10 @@
             "would", "of" => "would have",
             "would", "of" => "would've",
             "wouldn't", "of" => "wouldn't have",
-=======
             "discuss", "about" => "discuss",
             "discussed", "about" => "discussed",
             "discusses", "about" => "discusses",
             "discussing", "about" => "discussing",
->>>>>>> 0e482945
             "same", "than" => "same as",
             "Same", "than" => "same as"
         });
