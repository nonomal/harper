--- conflicted
+++ resolved
@@ -191,10 +191,7 @@
     PronounContraction => true,
     CurrencyPlacement => true,
     SomewhatSomething => true,
-<<<<<<< HEAD
-=======
-    LetsConfusion => true
->>>>>>> 94a7cafe
+    LetsConfusion => true,
 );
 
 impl<T: Dictionary + Default> Default for LintGroup<T> {
