use super::{LintGroup, MapPhraseLinter};

/// Produce a [`LintGroup`] that looks for errors in common phrases.
/// Comes pre-configured with the recommended default settings.
pub fn lint_group() -> LintGroup {
    let mut group = LintGroup::default();

    macro_rules! add_exact_mappings {
        ($group:expr, {
            $($name:expr => ($input:expr, $corrections:expr, $hint:expr, $description:expr)),+ $(,)?
        }) => {
            $(
                $group.add_pattern_linter(
                    $name,
                    Box::new(
                        MapPhraseLinter::new_exact_phrases(
                            $input,
                            $corrections,
                            $hint,
                            $description
                        ),
                    ),
                );
            )+
        };
    }

    add_exact_mappings!(group, {
        // The name of the rule
        "ChangeTack" => (
            // The exact phrase to look for.
            ["change tact", "change tacks", "change tacts"],
            // The corrections to provide.
            ["change tack"],
            // The message to be shown with the error.
            "Did you mean `change tack`? This idiom is commonly used to indicate a change in direction or approach.",
            // A description of the rule.
            "Locates errors in the idiom `to change tack` to convey the correct meaning of altering one's course or strategy."
        ),
        "ChangedTack" => (
            ["changed tact", "changed tacks", "changed tacts"],
            ["changed tack"],
            "Did you mean `changed tack`? This idiom is commonly used to indicate a change in direction or approach.",
            "Locates errors in the idiom `to change tack` to convey the correct meaning of altering one's course or strategy."
        ),
        "ChangesTack" => (
            ["changes tact", "changes tacks", "changes tacts"],
            ["changes tack"],
            "Did you mean `changes tack`? This idiom is commonly used to indicate a change in direction or approach.",
            "Locates errors in the idiom `to change tack` to convey the correct meaning of altering one's course or strategy."
        ),
        "ChangingTack" => (
            ["changing tact", "changing tacks", "changing tacts"],
            ["changing tack"],
            "Did you mean `changing tack`? This idiom is commonly used to indicate a change in direction or approach.",
            "Locates errors in the idiom `to change tack` to convey the correct meaning of altering one's course or strategy."
        ),
        "ChangeOfTack" => (
            ["change of tact", "change of tacks", "change of tacts"],
            ["change of tack"],
            "Did you mean `change of tack`? This idiom is commonly used to indicate a change in direction or approach.",
            "Locates errors in the idiom `change of tack` to convey the correct meaning of an alternative course or strategy."
        ),
        "ChangesOfTack" => (
            ["changes of tact", "changes of tacks", "changes of tacts"],
            ["changes of tack"],
            "Did you mean `changes of tack`? This idiom is commonly used to indicate changes in direction or approach.",
            "Locates errors in the idiom `change of tack` to convey the correct meaning of an alternative course or strategy."
        ),
        "ChangingOfTack" => (
            ["changing of tact", "changing of tacks", "changing of tacts"],
            ["changing of tack"],
            "Did you mean `changing of tack`? This idiom is commonly used to indicate a change in direction or approach.",
            "Locates errors in the idiom `to change of tack` to convey the correct meaning of altering one's course or strategy."
        ),
        "WantBe" => (
            ["want be"],
            ["won't be", "want to be"],
            "Did you mean `won't be` or `want to be`?",
            "Detects incorrect usage of `want be` and suggests `won't be` or `want to be` based on context."
        ),
        "StateOfTheArt" => (
            ["state of art"],
            ["state of the art"],
            "Did you mean `state of the art`?",
            "Detects incorrect usage of `state of art` and suggests `state of the art` as the correct phrase."
        ),
        "FaceFirst" => (
            ["face first into"],
            ["face-first into"],
            "Should this be `face-first`?",
            "Ensures `face first` is correctly hyphenated as `face-first` when used before `into`."
        ),
        "EludedTo" => (
            ["eluded to"],
            ["alluded to"],
            "Did you mean `alluded to`?",
            "Corrects `eluded to` to `alluded to` in contexts referring to indirect references."
        ),
        "BaitedBreath" => (
            ["baited breath"],
            ["bated breath"],
            "Did you mean `bated breath`?",
            "Ensures `bated breath` is written correctly, as `baited breath` is incorrect."
        ),
        "BareInMind" => (
            ["bare in mind"],
            ["bear in mind"],
            "Did you mean `bear in mind`?",
            "Ensures the phrase `bear in mind` is used correctly instead of `bare in mind`."
        ),
        "MutePoint" => (
            ["mute point"],
            ["moot point"],
            "Did you mean `moot point`?",
            "Ensures `moot point` is used instead of `mute point`, as `moot` means debatable or irrelevant."
        ),
        "RoadMap" => (
            ["roadmap"],
            ["road map"],
            "Did you mean `road map`?",
            "Detects when `roadmap` is used instead of `road map`, prompting the correct spacing."
        ),
        "SameAs" => (
            ["same then"],
            ["same as"],
            "Did you mean `same as`?",
            "Corrects the incorrect phrase `same then` to the standard `same as`."
        ),
        "SoonerOrLater" => (
            ["sooner than later"],
            ["sooner rather than later", "sooner or later"],
            "Did you mean `sooner rather than later` or `sooner or later`?",
            "Fixes the improper phrase `sooner than later` by suggesting standard alternatives."
        ),
        "HadOf" => (
            ["had of"],
            ["had have", "had've"],
            "Did you mean `had have` or `had've`?",
            "Flags the unnecessary use of `of` after `had` and suggests the correct forms."
        ),
        "FatalOutcome" => (
            ["fatal outcome"],
            ["death"],
            "Consider using `death` for clarity.",
            "Replaces `fatal outcome` with the more direct term `death` for conciseness."
        ),
        "NotTo" => (
            ["no to"],
            ["not to"],
            "Did you mean `not to`?",
            "Corrects `no to` to `not to`, ensuring proper negation."
        ),
        "ThatThis" => (
            ["the this"],
            ["that this"],
            "Did you mean `that this`?",
            "Fixes `the this` to the correct phrase `that this`."
        ),
        "CondenseAllThe" => (
            ["all of the"],
            ["all the"],
            "Consider simplifying to `all the`.",
            "Suggests removing `of` in `all of the` for a more concise phrase."
        ),
        "AvoidAndAlso" => (
            ["and also"],
            ["and"],
            "Consider using just `and`.",
            "Reduces redundancy by replacing `and also` with `and`."
        ),
        "AndIn" => (
            ["an in"],
            ["and in"],
            "Did you mean `and in`?",
            "Fixes the incorrect phrase `an in` to `and in` for proper conjunction usage."
        ),
        "BeenThere" => (
            ["bee there"],
            ["been there"],
            "Did you mean `been there`?",
            "Corrects the misspelling `bee there` to the proper phrase `been there`."
        ),
        "CanBeSeen" => (
            ["can be seem"],
            ["can be seen"],
            "Did you mean `can be seen`?",
            "Corrects `can be seem` to the proper phrase `can be seen`."
        ),
        "GoingTo" => (
            ["gong to"],
            ["going to"],
            "Did you mean `going to`?",
            "Corrects `gong to` to the intended phrase `going to`."
        ),
        "IAm" => (
            ["I a m"],
            ["I am"],
            "Did you mean `I am`?",
            "Fixes the incorrect spacing in `I a m` to properly form `I am`."
        ),
        "ItCan" => (
            ["It cam"],
            ["It can"],
            "Did you mean `It can`?",
            "Corrects the misspelling `It cam` to the proper phrase `It can`."
        ),
        "MyHouse" => (
            ["mu house"],
            ["my house"],
            "Did you mean `my house`?",
            "Fixes the typo `mu house` to `my house`."
        ),
        "OperativeSystem" => (
            ["operative system"],
            ["operating system"],
            "Did you mean `operating system`?",
            "Ensures `operating system` is used correctly instead of `operative system`."
        ),
        "OperativeSystems" => (
            ["operative systems"],
            ["operating systems"],
            "Did you mean `operating systems`?",
            "Ensures `operating systems` is used correctly instead of `operative systems`."
        ),
        "BanTogether" => (
            ["ban together"],
            ["band together"],
            "Did you mean `band together`?",
            "Detects and corrects the common error of using `ban together` instead of the idiom `band together`, which means to unite or join forces."
        ),
        "WaveFunction" => (
            ["wavefunction"],
            ["wave function"],
            "Did you mean `wave function`?",
            "Identifies the mistake of merging `wave` and `function` into one word. In quantum mechanics, a `wave function` (written as two words) describes the mathematical function that represents the quantum state of a particle or system. Correct usage is crucial for clear and accurate scientific communication."
        ),
        "InThe" => (
            ["int he"],
            ["in the"],
            "Did you mean `in the`?",
            "Detects and corrects a spacing error where `in the` is mistakenly written as `int he`. Proper spacing is essential for readability and grammatical correctness in common phrases."
        ),
        "WillContain" => (
            ["will contains"],
            ["will contain"],
            "Did you mean `will contain`?",
            "Incorrect verb form: `will` should be followed by the base form `contain`."
        ),
        "IsKnownFor" => (
            ["is know for"],
            ["is known for"],
            "Did you mean `is known for`?",
            "Typo: `known` is the correct past participle."
        ),
        "PointIsMoot" => (
            ["your point is mute"],
            ["your point is moot"],
            "Did you mean `your point is moot`?",
            "Typo: `moot` (meaning debatable) is correct rather than `mute`."
        ),
        "ByAccident" => (
            ["on accident"],
            ["by accident"],
            "Did you mean `by accident`?",
            "Incorrect preposition: `by accident` is the idiomatic expression."
        ),
        "ThatChallenged" => (
            ["the challenged"],
            ["that challenged"],
            "Did you mean `that challenged`?",
            "Changes `the challenged` to `that challenged` to fix the misspelling."
        ),
        "TurnItOff" => (
            ["turn it of", "turn i of"],
            ["turn it off"],
            "Did you mean `turn it off`?",
            "Fixes the mistake in the phrase `turn it off`."
        ),
        "HumanLife" => (
            ["human live"],
            ["human life"],
            "Did you mean `human life`?",
            "Changes `human live` to `human life`."
        ),
        "NeedHelp" => (
            ["ned help"],
            ["need help"],
            "Did you mean `need help`?",
            "Changes `ned help` to the correct `need help`."
        ),
        "AndTheLike" => (
            ["an the like"],
            ["and the like"],
            "Did you mean `and the like`?",
            "Fixes the typo in `and the like`."
        ),
        "BatedBreath" => (
            ["baited breath"],
            ["bated breath"],
            "Did you mean `bated breath`?",
            "Changes `baited breath` to the correct `bated breath`."
        ),
        "BeckAndCall" => (
            ["back and call"],
            ["beck and call"],
            "Did you mean `beck and call`?",
            "Fixes `back and call` to `beck and call`."
        ),
        "LetAlone" => (
            ["let along"],
            ["let alone"],
            "Did you mean `let alone`?",
            "Changes `let along` to `let alone`."
        ),
        "SneakingSuspicion" => (
            ["sneaky suspicion"],
            ["sneaking suspicion"],
            "Did you mean `sneaking suspicion`?",
            "Changes `sneaky suspicion` to `sneaking suspicion`."
        ),
        "SpecialAttention" => (
            ["spacial attention"],
            ["special attention"],
            "Did you mean `special attention`?",
            "Changes `spacial attention` to `special attention`."
        ),
        "SupposedTo" => (
            ["suppose to"],
            ["supposed to"],
            "Did you mean `supposed to`?",
            "Fixes `suppose to` to the correct `supposed to`."
        ),
        "KindRegards" => (
            ["kid regards"],
            ["kind regards"],
            "Did you mean `kind regards`?",
            "Changes `kid regards` to `kind regards`."
        ),
        "ThoughtProcess" => (
            ["though process"],
            ["thought process"],
            "Did you mean `thought process`?",
            "Changes `though process` to `thought process`."
        ),
        "BadRap" => (
            ["bed rap", "bad rep"],
            ["bad rap"],
            "Did you mean `bad rap`?",
            "Changes `bed rap` to the proper idiom `bad rap`."
        ),
        "OfCourse" => (
            ["off course", "o course"],
            ["Of course"],
            "Did you mean `of course`?",
            "Detects the non‐idiomatic phrase `off course` and suggests the correct form `of course`."
        ),
        "FastPaste" => (
            ["fast paste", "fast-paste"],
            ["fast-paced"],
            "Did you mean `fast-paced`?",
            "Detects incorrect usage of `fast paste` or `fast-paste` and suggests `fast-paced` as the correct phrase."
        ),
        "EnMasse" => (
            ["on mass", "on masse", "in mass"],
            ["en masse"],
            "Did you mean `en masse`?",
            "Detects variants like `on mass` or `in mass` and suggests `en masse`."
        ),
        "HungerPang" => (
            ["hunger pain"],
            ["hunger pang"],
            "Did you mean `hunger pang`?",
            "Corrects `hunger pain` to `hunger pang`."
        ),
        "GetRidOff" => (
            ["get rid off", "get ride of", "get ride off"],
            ["get rid of"],
            "Did you mean `get rid of`?",
            "Ensures `get rid of` is used instead of `get rid off`."
        ),
        "GetsRidOff" => (
            ["gets rid off", "gets ride of", "gets ride off"],
            ["gets rid of"],
            "Did you mean `gets rid of`?",
            "Ensures `gets rid of` is used instead of `gets rid off`."
            ),
        "GettingRidOff" => (
            ["getting rid off", "getting ride of", "getting ride off"],
            ["getting rid of"],
            "Did you mean `getting rid of`?",
            "Ensures `getting rid of` is used instead of `getting rid off`."
        ),
        "GotRidOff" => (
            ["got rid off", "got ride of", "got ride off"],
            ["got rid of"],
            "Did you mean `got rid of`?",
            "Ensures `got rid of` is used instead of `got rid off`."
        ),
        "GottenRidOff" => (
            ["gotten rid off", "gotten ride of", "gotten ride off"],
            ["gotten rid of"],
            "Did you mean `gotten rid of`?",
            "Ensures `gotten rid of` is used instead of `gotten rid off`."
        ),
        "LastButNotLeast" => (
            ["last but not the least", "last, but not the least", "last but, not least"],
            ["last but not least"],
            "Use the more idiomatic phrasing.",
            "Corrects common errors in the phrase `last but not least`."
        ),
        "BlanketStatement" => (
            ["blanketed statement"],
            ["blanket statement"],
            "Use the more idiomatic phrasing.",
            "Corrects common errors in the phrase `blanket statement`."
        ),
        "SpokeTooSoon" => (
            ["spoke to soon"],
            ["spoke too soon"],
            "Use the adverb `too` instead.",
            "Identifies common misuse of the preposition `to` in the phrase `spoke too soon`."
        ),
        "TakeItSeriously" => (
            ["take it serious"],
            ["take it seriously"],
            "Did you mean `take it seriously`?",
            "Ensures the correct use of the adverb `seriously` instead of the adjective `serious` in phrases like `take it seriously`."
        ),
        "PiggyBag" => (
            ["piggy bag"],
            ["piggyback"],
            "Did you mean `piggyback`?",
            "Corrects the eggcorn `piggy bag` to `piggyback`, which is the proper term for riding on someone’s back or using an existing system."
        ),
        "PiggyBagging" => (
            ["piggy bagging"],
            ["piggybacking"],
            "Did you mean `piggybacking`?",
            "Corrects the eggcorn `piggy bagging` to `piggybacking`, the proper verb form for riding on someone’s back or leveraging an existing system."
        ),
        "PiggyBagged" => (
            ["piggy bagged"],
            ["piggybacked"],
            "Did you mean `piggybacked`?",
            "Corrects the eggcorn `piggy bagged` to `piggybacked`, the proper past tense form for riding on someone’s back or making use of an existing system."
        ),
        "DampSquib" => (
            ["damp squid"],
            ["damp squib"],
            "Use the correct phrase for a disappointing outcome.",
            "Corrects the eggcorn `damp squid` to `damp squib`, ensuring the intended meaning of a failed or underwhelming outcome."
        ),
        "Expatriate" => (
            ["ex-patriot"],
            ["expatriate"],
            "Use the correct term for someone living abroad.",
            "Fixes the misinterpretation of `expatriate`, ensuring the correct term is used for individuals residing abroad."
        ),
        "FetalPosition" => (
            ["the feeble position"],
            ["the fetal position"],
            "Use the correct term for a curled-up posture.",
            "Ensures the correct use of `fetal position`, avoiding confusion with `feeble position`, which is not a standard phrase."
        ),
        "ForAllIntentsAndPurposes" => (
            ["for all intensive purposes"],
            ["for all intents and purposes"],
            "Use the correct phrase meaning 'in every practical sense'.",
            "Corrects `for all intensive purposes` to `for all intents and purposes`, ensuring the phrase conveys its intended meaning."
        ),
        "FreeRein" => (
            ["free reign"],
            ["free rein"],
            "Use the correct phrase for unrestricted control.",
            "Ensures the correct use of `free rein`, avoiding confusion with `free reign`, which incorrectly suggests authority rather than freedom of action."
        ),
        "InOneFellSwoop" => (
            ["in one foul swoop"],
            ["in one fell swoop"],
            "Use the correct phrase for something happening suddenly.",
            "Corrects `in one foul swoop` to `in one fell swoop`, preserving the phrase’s original meaning of sudden and complete action."
        ),
        "JawDropping" => (
            ["jar-dropping"],
            ["jaw-dropping"],
            "Use the correct phrase for something astonishing.",
            "Corrects `jar-dropping` to `jaw-dropping`, ensuring the intended meaning of something that causes amazement."
        ),
        "JustDeserts" => (
            ["just desserts"],
            ["just deserts"],
            "Use the correct phrase for receiving what one deserves.",
            "Ensures `just deserts` is used correctly, preserving its meaning of receiving an appropriate outcome for one's actions."
        ),
        "AlzheimersDisease" => (
            ["old-timers' disease"],
            ["Alzheimer’s disease"],
            "Use the correct medical term.",
            "Fixes the common misnomer `old-timers' disease`, ensuring the correct medical term `Alzheimer’s disease` is used."
        ),
        "OldWivesTale" => (
            ["old wise tale"],
            ["old wives' tale"],
            "Use the correct phrase for a superstition or myth.",
            "Corrects `old wise tale` to `old wives' tale`, preserving the phrase’s meaning as an unfounded traditional belief."
        ),
        "OnTheSpurOfTheMoment" => (
            ["on the spurt of the moment"],
            ["on the spur of the moment"],
            "Use the correct phrase for acting spontaneously.",
            "Ensures the correct use of `on the spur of the moment`, avoiding confusion with the incorrect `spurt` variation."
        ),
        "PrayingMantis" => (
            ["preying mantis"],
            ["praying mantis"],
            "Use the insect's correct name.",
            "Corrects `preying mantis` to `praying mantis`, ensuring accurate reference to the insect’s characteristic pose."
        ),
        "RealTrouper" => (
            ["real trooper"],
            ["real trouper"],
            "Use the correct phrase for someone who perseveres.",
            "Ensures the correct use of `real trouper`, distinguishing it from `trooper`, which refers to a soldier or police officer."
        ),
        "RifeWith" => (
            ["ripe with"],
            ["rife with"],
            "Use the correct phrase for something abundant.",
            "Corrects `ripe with` to `rife with`, preserving the phrase’s meaning of being filled with something, often undesirable."
        ),
        "ScantilyClad" => (
            ["scandally clad"],
            ["scantily clad"],
            "Use the correct phrase for minimal attire.",
            "Fixes `scandally clad` to `scantily clad`, ensuring clarity in describing minimal attire."
        ),
        "ToTheMannerBorn" => (
            ["to the manor born"],
            ["to the manner born"],
            "Use the correct phrase for being naturally suited to something.",
            "Corrects `to the manor born` to `to the manner born`, ensuring the intended meaning of being naturally suited to a way of life."
        ),
        "WhetYourAppetite" => (
            ["wet your appetite"],
            ["whet your appetite"],
            "Use the correct phrase for stimulating desire.",
            "Ensures `whet your appetite` is used correctly, distinguishing it from the incorrect `wet` variation."
        ),
        "CaseSensitive" => (
            ["case sensitive"],
            ["case-sensitive"],
            "Use the hyphenated form for `case-sensitive`.",
            "Ensures `case-sensitive` is correctly hyphenated."
        ),
        "ChockFull" => (
            ["chock full"],
            ["chock-full"],
            "Use the hyphenated form for `chock-full`.",
            "Ensures `chock-full` is correctly hyphenated."
        ),
        "OffTheCuff" => (
            ["off the cuff"],
            ["off-the-cuff"],
            "Use the hyphenated form for `off-the-cuff`.",
            "Ensures `off-the-cuff` is correctly hyphenated."
        ),
        "WellBeing" => (
            ["wellbeing"],
            ["well-being"],
            "Use the hyphenated form for `well-being`.",
            "Ensures `well-being` is correctly hyphenated."
        ),
        "PerformThis" => (
            ["performing this"],
            ["perform this"],
            "Use `perform this` for correct verb usage.",
            "Corrects `performing this` to `perform this` for proper verb usage."
        ),
        "SimpleGrammatical" => (
            ["simply grammatical"],
            ["simple grammatical"],
            "Use `simple grammatical` for correct adjective usage.",
            "Corrects `simply grammatical` to `simple grammatical` for proper adjective usage."
        ),
        "ThatChallenged" => (
            ["the challenged"],
            ["that challenged"],
            "Use `that challenged` for correct relative clause.",
            "Corrects `the challenged` to `that challenged` for proper relative clause usage."
        ),
        "ToDoHyphen" => (
            ["todo"],
            ["to-do"],
            "Hyphenate `to-do`.",
            "Ensures `to-do` is correctly hyphenated."
        ),
        "Discuss" => (
            ["discuss about"],
            ["discuss"],
            "`About` is redundant",
            "Removes unnecessary `about` after `discuss`."
        ),
        "Discussed" => (
            ["discussed about"],
            ["discussed"],
            "Use `discussed` without `about`.",
            "Removes unnecessary `about` after `discussed`."
        ),
        "Discusses" => (
            ["discusses about"],
            ["discusses"],
            "`About` is redundant",
            "Removes unnecessary `about` after `discusses`."
        ),
        "Discussing" => (
            ["discussing about"],
            ["discussing"],
            "`About` is redundant",
            "Removes unnecessary `about` after `discussing`."
        ),
        "WorldWarII" => (
            ["world war 2", "world war ii", "world war ii", "world war ii", "world war ii"],
            ["World War II"],
            "Use the correct capitalization for `World War II`.",
            "Ensures `World War II` is correctly capitalized."
        ),
        "Towards" => (
            ["to towards"],
            ["towards"],
            "Use `towards` without the preceding `to`.",
            "Removes redundant `to` before `towards`."
        ),
        "Haphazard" => (
            ["half hazard", "half-hazard", "halfhazard"],
            ["haphazard"],
            "Use `haphazard` for randomness or lack of organization.",
            "Corrects the eggcorn `half hazard` to `haphazard`, which properly means lacking organization or being random."
        ),
        "DayAndAge" => (
            ["day in age"],
            ["day and age"],
            "Use `day and age` for referring to the present time.",
            "Corrects the eggcorn `day in age` to `day and age`, which properly means the current era or time period."
        ),
        "NerveRacking" => (
            ["nerve racking", "nerve wracking", "nerve wrecking", "nerve-wracking", "nerve-wrecking"],
            ["nerve-racking"],
            "Use `nerve-racking` for something that causes anxiety or tension.",
            "Corrects common misspellings and missing hyphen in `nerve-racking`."
        ),
        "InDetail" => (
            ["in details"],
            ["in detail"],
            "Use singular `in detail` for referring to a detailed description.",
            "Correct unidiomatic plural `in details` to `in detail`."
        ),
        "InMoreDetail" => (
            ["in more details"],
            ["in more detail"],
            "Use singular `in more detail` for referring to a detailed description.",
            "Correct unidiomatic plural `in more details` to `in more detail`."
        ),
        "TickingTimeClock" => (
            ["ticking time clock"],
            ["ticking time bomb", "ticking clock"],
            "Use `ticking time bomb` for disastrous consequences, otherwise avoid redundancy with just `ticking clock`.",
            "Corrects `ticking time clock` to `ticking time bomb` for idiomatic urgency or `ticking clock` otherwise."
        ),
        "InAndOfItself" => (
            ["in of itself"],
            ["in and of itself"],
            "Use `in and of itself` for referring to something's inherent or intrinsic quality.",
            "Corrects nonstandard `in of itself` to standard `in and of itself`."
        ),
        "ALotWorst" => (
            ["a lot worst", "alot worst"],
            ["a lot worse"],
            "Use `worse` for comparing. (`Worst` is for the extreme case)",
            "Corrects `a lot worst` to `a lot worse` for proper comparative usage."
        ),
        "FarWorse" => (
            ["far worst"],
            ["far worse"],
            "Use `worse` for comparing. (`Worst` is for the extreme case)",
            "Corrects `far worst` to `far worse` for proper comparative usage."
        ),
        "MuchWorse" => (
            ["much worst"],
            ["much worse"],
            "Use `worse` for comparing. (`Worst` is for the extreme case)",
            "Corrects `much worst` to `much worse` for proper comparative usage."
        ),
        "TurnForTheWorse" => (
            ["turn for the worst"],
            ["turn for the worse"],
            "Use `turn for the worse` for a negative change in circumstances. Avoid the incorrect `turn for the worst`.",
            "Corrects the nonstandard `turn for the worst` to the idiomatic `turn for the worse`, used to describe a situation that has deteriorated."
        ),
        "WorseAndWorse" => (
            ["worst and worst", "worse and worst", "worst and worse"],
            ["worse and worse"],
            "Use `worse` for comparing. (`Worst` is for the extreme case)",
            "Corrects `worst and worst` to `worse and worse` for proper comparative usage."
        ),
        "WorseThan" => (
            ["worst than"],
            ["worse than"],
            "Use `worse` for comparing. (`Worst` is for the extreme case)",
            "Corrects `worst than` to `worse than` for proper comparative usage."
        ),
        "WorstEver" => (
            ["worse ever"],
            ["worst ever"],
            "Use `worst` for the extreme case. (`Worse` is for comparing)",
            "Corrects `worse ever` to `worst ever` for proper comparative usage."
        ),
        "Monumentous" => (
            ["monumentous"],
            ["momentous", "monumental"],
            "Retain `monumentous` for jocular effect. Otherwise `momentous` indicates great signifcance while `monumental` indicates imposing size.",
            "Advises using `momentous` or `monumental` instead of `monumentous` for serious usage."
        ),
        "InAnyWay" => (
            ["in anyway"],
            ["in any way"],
            "Use `in any way` for emphasizing a point.",
            "Corrects ungrammatical `in anyway` to `in any way`."
        ),
        "ExplanationMark" => (
            ["explanation mark"],
            ["exclamation mark"],
            "The correct name for the `!` punctuation is `exclamation mark`.",
            "Corrects the eggcorn `explanation mark` to `exclamation mark`."
        ),
        "ExplanationMarks" => (
            ["explanation marks"],
            ["exclamation marks"],
            "The correct name for the `!` punctuation is `exclamation mark`.",
            "Corrects the eggcorn `explanation mark` to `exclamation mark`."
        ),
        "ExplanationPoint" => (
            ["explanation point"],
            ["exclamation point"],
            "The correct name for the `!` punctuation is `exclamation point`.",
            "Corrects the eggcorn `explanation point` to `exclamation point`."
        ),
        "AsFarBackAs" => (
            ["as early back as"],
            ["as far back as"],
            "Use `as far back as` for referring to a time in the past.",
            "Corrects nonstandard `as early back as` to `as far back as`."
        ),
<<<<<<< HEAD
        "ALongTime" => (
            ["along time"],
            ["a long time"],
            "Use `a long time` for referring to a duration of time.",
            "Corrects `along time` to `a long time`."
        )
=======
        "EachAndEveryOne" => (
            ["each and everyone"],
            ["each and every one"],
            "Use `each and every one` for referring to a group of people or things.",
            "Corrects `each and everyone` to `each and every one`."
        ),
>>>>>>> a32ea2b4
    });

    group.set_all_rules_to(Some(true));

    group
}

#[cfg(test)]
mod tests {
    use crate::linting::tests::{
        assert_lint_count, assert_second_suggestion_result, assert_suggestion_result,
    };

    use super::lint_group;

    #[test]
    fn get_rid_off() {
        assert_suggestion_result(
            "Please bump axios version to get rid off npm warning #624",
            lint_group(),
            "Please bump axios version to get rid of npm warning #624",
        );
    }

    #[test]
    fn gets_rid_off() {
        assert_suggestion_result(
            "Adding at as a runtime dependency gets rid off that error",
            lint_group(),
            "Adding at as a runtime dependency gets rid of that error",
        );
    }

    #[test]
    fn getting_rid_off() {
        assert_suggestion_result(
            "getting rid off of all the complexity of the different accesses method of API service providers",
            lint_group(),
            "getting rid of of all the complexity of the different accesses method of API service providers",
        );
    }

    #[test]
    fn got_rid_off() {
        assert_suggestion_result(
            "For now we got rid off circular deps in model tree structure and it's API.",
            lint_group(),
            "For now we got rid of circular deps in model tree structure and it's API.",
        );
    }

    #[test]
    fn gotten_rid_off() {
        assert_suggestion_result(
            "The baX variable thingy I have gotten rid off, that was due to a bad character in the encryption key.",
            lint_group(),
            "The baX variable thingy I have gotten rid of, that was due to a bad character in the encryption key.",
        );
    }

    #[test]
    fn get_ride_of() {
        assert_suggestion_result(
            "Get ride of \"WARNING Deprecated: markdown_github. Use gfm\"",
            lint_group(),
            "Get rid of \"WARNING Deprecated: markdown_github. Use gfm\"",
        );
    }

    #[test]
    fn get_ride_off() {
        assert_suggestion_result(
            "This exact hack was what I trying to get ride off. ",
            lint_group(),
            "This exact hack was what I trying to get rid of. ",
        );
    }

    #[test]
    fn getting_ride_of() {
        assert_suggestion_result(
            "If you have any idea how to fix this without getting ride of bootstrap I would be thankfull.",
            lint_group(),
            "If you have any idea how to fix this without getting rid of bootstrap I would be thankfull.",
        );
    }

    #[test]
    fn gets_ride_of() {
        assert_suggestion_result(
            ".. gets ride of a central back-end/server and eliminates all the risks associated to it.",
            lint_group(),
            ".. gets rid of a central back-end/server and eliminates all the risks associated to it.",
        );
    }

    #[test]
    fn gotten_ride_of() {
        assert_suggestion_result(
            "I have gotten ride of the react-table and everything works just fine.",
            lint_group(),
            "I have gotten rid of the react-table and everything works just fine.",
        );
    }

    #[test]
    fn got_ride_of() {
        assert_suggestion_result(
            "I had to adjust the labels on the free version because you guys got ride of ...",
            lint_group(),
            "I had to adjust the labels on the free version because you guys got rid of ...",
        );
    }

    #[test]
    fn issue_574() {
        assert_lint_count("run by one", lint_group(), 0);
    }

    #[test]
    fn turn_it_off_clean_lower() {
        assert_lint_count("turn it off", lint_group(), 0);
    }

    #[test]
    fn turn_it_off_clean_upper() {
        assert_lint_count("Turn it off", lint_group(), 0);
    }

    #[test]
    fn of_confusion() {
        assert_suggestion_result("Turn it of", lint_group(), "Turn it off");
    }

    #[test]
    fn i_and_of_confusion() {
        assert_suggestion_result("Turn i of", lint_group(), "Turn it off");
    }

    #[test]
    fn off_course() {
        assert_suggestion_result(
            "Yes, off course we should do that.",
            lint_group(),
            "Yes, of course we should do that.",
        );
    }

    #[test]
    fn o_course() {
        assert_suggestion_result(
            "Yes, o course we should do that.",
            lint_group(),
            "Yes, of course we should do that.",
        );
    }

    #[test]
    fn bad_rep() {
        assert_suggestion_result("bad rep", lint_group(), "bad rap");
    }

    #[test]
    fn baited_breath() {
        assert_suggestion_result("baited breath", lint_group(), "bated breath");
    }

    #[test]
    fn change_tact_atomic() {
        assert_suggestion_result("change tact", lint_group(), "change tack");
    }

    #[test]
    fn changed_tacks_atomic() {
        assert_suggestion_result("changed tacks", lint_group(), "changed tack");
    }

    #[test]
    fn changes_tacts_atomic() {
        assert_suggestion_result("changes tacts", lint_group(), "changes tack");
    }

    #[test]
    fn changing_tact_atomic() {
        assert_suggestion_result("changing tact", lint_group(), "changing tack");
    }

    #[test]
    fn change_of_tacks_atomic() {
        assert_suggestion_result("change of tacks", lint_group(), "change of tack");
    }

    #[test]
    fn change_of_tact_real_world() {
        assert_suggestion_result(
            "Change of tact : come give your concerns - Death Knight",
            lint_group(),
            "Change of tack : come give your concerns - Death Knight",
        );
    }

    #[test]
    fn change_of_tacts_real_world() {
        assert_suggestion_result(
            "2013.08.15 - A Change of Tacts | Hero MUX Wiki | Fandom",
            lint_group(),
            "2013.08.15 - A Change of Tack | Hero MUX Wiki | Fandom",
        );
    }

    #[test]
    fn changing_of_tacks_real_world() {
        assert_suggestion_result(
            "Duffy's changing of tacks hidden in her poetry collection ...",
            lint_group(),
            "Duffy's changing of tack hidden in her poetry collection ...",
        );
    }

    #[test]
    fn changes_of_tact_real_world() {
        assert_suggestion_result(
            "While the notes and the changes of tact started to ...",
            lint_group(),
            "While the notes and the changes of tack started to ...",
        );
    }

    #[test]
    fn hunger_pain() {
        assert_suggestion_result("hunger pain", lint_group(), "hunger pang");
    }

    #[test]
    fn in_mass() {
        assert_suggestion_result("in mass", lint_group(), "en masse");
    }

    #[test]
    fn let_along() {
        assert_suggestion_result("let along", lint_group(), "let alone");
    }

    #[test]
    fn sneaky_suspicion() {
        assert_suggestion_result("sneaky suspicion", lint_group(), "sneaking suspicion");
    }

    #[test]
    fn supposed_to() {
        assert_suggestion_result("suppose to", lint_group(), "supposed to");
    }

    #[test]
    fn spacial_attention() {
        assert_suggestion_result("spacial attention", lint_group(), "special attention");
    }

    #[test]
    fn now_on_hold() {
        assert_lint_count("Those are now on hold for month.", lint_group(), 0);
    }

    #[test]
    fn operative_system() {
        assert_suggestion_result(
            "COS is a operative system made with the COSMOS Kernel and written in C#, COS its literally the same than MS-DOS but written in C# and open-source.",
            lint_group(),
            "COS is a operating system made with the COSMOS Kernel and written in C#, COS its literally the same than MS-DOS but written in C# and open-source.",
        );
    }

    #[test]
    fn operative_systems() {
        assert_suggestion_result(
            "My dotfiles for my operative systems and other configurations.",
            lint_group(),
            "My dotfiles for my operating systems and other configurations.",
        );
    }

    #[test]
    fn point_is_moot() {
        assert_suggestion_result("Your point is mute.", lint_group(), "Your point is moot.");
    }

    #[test]
    fn issue_777() {
        assert_suggestion_result(
            "Last but not the least, with VS2013 you can use Web Essentials 2013",
            lint_group(),
            "Last but not least, with VS2013 you can use Web Essentials 2013",
        );
    }

    #[test]
    fn issue_790() {
        assert_suggestion_result(
            "This seems like a blanketed statement and I have not found any info to back up whether PyJWT is affected.",
            lint_group(),
            "This seems like a blanket statement and I have not found any info to back up whether PyJWT is affected.",
        );
    }

    #[test]
    fn detect_nerve_wracking_hyphen() {
        assert_suggestion_result(
            "We've gone through several major changes / upgrades to atlantis, and it's always a little bit nerve-wracking because if we mess something up we ...",
            lint_group(),
            "We've gone through several major changes / upgrades to atlantis, and it's always a little bit nerve-racking because if we mess something up we ...",
        );
    }

    #[test]
    fn detect_nerve_wrecking_hyphen() {
        assert_suggestion_result(
            "The issue happens to me on a daily basis, and it is nerve-wrecking because I become unsure if I have actually saved the diagram, but every time ...",
            lint_group(),
            "The issue happens to me on a daily basis, and it is nerve-racking because I become unsure if I have actually saved the diagram, but every time ...",
        );
    }

    #[test]
    fn detect_nerve_wracking_no_hyphen() {
        assert_suggestion_result(
            "Very nerve wracking landing in an unfamiliar mountainous airport in dead of night with no radar to show surrounding terrain.",
            lint_group(),
            "Very nerve-racking landing in an unfamiliar mountainous airport in dead of night with no radar to show surrounding terrain.",
        );
    }

    #[test]
    fn detect_nerve_wrecking_no_hyphen() {
        assert_suggestion_result(
            "I appreciate any kind of help since this is kind of nerve wrecking.",
            lint_group(),
            "I appreciate any kind of help since this is kind of nerve-racking.",
        );
    }

    #[test]
    fn detect_nerve_racking_no_hyphen() {
        assert_suggestion_result(
            "It's nerve racking to think about it because I have code inside the callback that resolves the member and somehow I feel like it's so ..",
            lint_group(),
            "It's nerve-racking to think about it because I have code inside the callback that resolves the member and somehow I feel like it's so ..",
        );
    }

    #[test]
    fn in_detail_atomic() {
        assert_suggestion_result("in details", lint_group(), "in detail");
    }

    #[test]
    fn in_more_detail_atomic() {
        assert_suggestion_result("in more details", lint_group(), "in more detail");
    }

    #[test]
    fn in_detail_real_world() {
        assert_suggestion_result(
            "c++ - who can tell me \"*this pointer\" in details?",
            lint_group(),
            "c++ - who can tell me \"*this pointer\" in detail?",
        )
    }

    #[test]
    fn suggests_ticking_time_bomb() {
        assert_suggestion_result(
            "One element that can help up the stakes (and tension!) is a “ticking time clock.”",
            lint_group(),
            "One element that can help up the stakes (and tension!) is a “ticking time bomb.”",
        );
    }

    #[test]
    fn in_more_detail_real_world() {
        assert_suggestion_result(
            "Document the interface in more details · Issue #3 · owlbarn ...",
            lint_group(),
            "Document the interface in more detail · Issue #3 · owlbarn ...",
        );
    }

    #[test]
    fn detect_atomic_in_of_itself() {
        assert_suggestion_result("in of itself", lint_group(), "in and of itself");
    }

    #[test]
    fn correct_real_world_in_of_itself() {
        assert_suggestion_result(
            "This is not entirely unexpected in of itself, as Git and GitHub Desktop both generally prove fairly bad at delineating context intelligently...",
            lint_group(),
            "This is not entirely unexpected in and of itself, as Git and GitHub Desktop both generally prove fairly bad at delineating context intelligently...",
        )
    }

    #[test]
    fn detect_a_lot_worse_atomic() {
        assert_suggestion_result("a lot worst", lint_group(), "a lot worse");
    }

    #[test]
    fn detect_a_lot_worse_real_world() {
        assert_suggestion_result(
            "On a debug build, it's even a lot worst.",
            lint_group(),
            "On a debug build, it's even a lot worse.",
        );
    }

    #[test]
    fn suggests_ticking_clock() {
        assert_second_suggestion_result(
            "The opportunity itself has a ticking time clock as all great opportunities do.",
            lint_group(),
            "The opportunity itself has a ticking clock as all great opportunities do.",
        );
    }

    #[test]
    fn detect_far_worse_atomic() {
        assert_suggestion_result("far worst", lint_group(), "far worse");
    }

    #[test]
    fn detect_far_worse_real_world() {
        assert_suggestion_result(
            "I mainly use Firefox (personal preference) and have noticed it has far worst performance than Chrome",
            lint_group(),
            "I mainly use Firefox (personal preference) and have noticed it has far worse performance than Chrome",
        );
    }

    #[test]
    fn detect_much_worse_atomic() {
        assert_suggestion_result("much worst", lint_group(), "much worse");
    }

    #[test]
    fn detect_much_worse_real_world() {
        assert_suggestion_result(
            "the generated image quality is much worst (actually nearly broken)",
            lint_group(),
            "the generated image quality is much worse (actually nearly broken)",
        );
    }

    #[test]
    fn detect_turn_for_the_worse_atomic() {
        assert_suggestion_result("turn for the worst", lint_group(), "turn for the worse");
    }

    #[test]
    fn detect_turn_for_the_worse_real_world() {
        assert_suggestion_result(
            "Very surprised to see this repo take such a turn for the worst.",
            lint_group(),
            "Very surprised to see this repo take such a turn for the worse.",
        );
    }

    #[test]
    fn detect_worst_and_worst_atomic() {
        assert_suggestion_result("worst and worst", lint_group(), "worse and worse");
    }

    #[test]
    fn detect_worst_and_worst_real_world() {
        assert_suggestion_result(
            "This control-L trick does not work for me. The padding is getting worst and worst.",
            lint_group(),
            "This control-L trick does not work for me. The padding is getting worse and worse.",
        );
    }

    #[test]
    fn detect_worse_and_worst_real_world() {
        assert_suggestion_result(
            "This progressively got worse and worst to the point that the machine (LEAD 1010) stopped moving alltogether.",
            lint_group(),
            "This progressively got worse and worse to the point that the machine (LEAD 1010) stopped moving alltogether.",
        );
    }

    #[test]
    fn detect_worse_than_atomic() {
        assert_suggestion_result("worst than", lint_group(), "worse than");
    }

    #[test]
    fn detect_worse_than_real_world() {
        assert_suggestion_result(
            "Project real image - inversion quality is worst than in StyleGAN2",
            lint_group(),
            "Project real image - inversion quality is worse than in StyleGAN2",
        );
    }

    #[test]
    fn detect_worst_ever_atomic() {
        assert_suggestion_result("worse ever", lint_group(), "worst ever");
    }

    #[test]
    fn detect_worst_ever_real_world() {
        assert_suggestion_result(
            "The Bcl package family is one of the worse ever published by Microsoft.",
            lint_group(),
            "The Bcl package family is one of the worst ever published by Microsoft.",
        );
    }

    #[test]
    fn detect_monumentous_atomic() {
        assert_suggestion_result("monumentous", lint_group(), "momentous");
    }

    #[test]
    fn detect_monumentous_real_world() {
        assert_suggestion_result(
            "I think that would be a monumentous step in the right direction, and would DEFINATLY turn heads in not just the music industry, but every ...",
            lint_group(),
            "I think that would be a momentous step in the right direction, and would DEFINATLY turn heads in not just the music industry, but every ...",
        );
    }

    #[test]
    fn detect_in_anyway_atomic() {
        assert_suggestion_result("in anyway", lint_group(), "in any way");
    }

    #[test]
    fn detect_in_anyway_real_world() {
        assert_suggestion_result(
            "The names should not affect your application in anyway and you can override extension names.",
            lint_group(),
            "The names should not affect your application in any way and you can override extension names.",
        );
    }

    #[test]
    fn detect_explanation_mark_atomic() {
        assert_suggestion_result("explanation mark", lint_group(), "exclamation mark");
    }

    #[test]
    fn detect_explanation_marks_atomic() {
        assert_suggestion_result("explanation marks", lint_group(), "exclamation marks");
    }

    #[test]
    fn detect_explanation_mark_real_world() {
        assert_suggestion_result(
            "Note that circled explanation mark, question mark, plus and arrows may be significantly harder to distinguish than their uncircled variants.",
            lint_group(),
            "Note that circled exclamation mark, question mark, plus and arrows may be significantly harder to distinguish than their uncircled variants.",
        );
    }

    #[test]
    fn detect_explanation_marks_real_world() {
        assert_suggestion_result(
            "this issue: html: properly handle explanation marks in comments",
            lint_group(),
            "this issue: html: properly handle exclamation marks in comments",
        );
    }

    #[test]
    fn detect_explanation_point_atomic() {
        assert_suggestion_result("explanation point", lint_group(), "exclamation point");
    }

    #[test]
    fn detect_explanation_point_real_world() {
        assert_suggestion_result(
            "js and makes an offhand mention that you can disable inbuilt plugin with an explanation point (e.g. !error ).",
            lint_group(),
            "js and makes an offhand mention that you can disable inbuilt plugin with an exclamation point (e.g. !error ).",
        );
    }

    #[test]
    fn detect_as_early_back_as() {
        assert_suggestion_result("as early back as", lint_group(), "as far back as");
    }

    #[test]
    fn detect_as_early_back_as_real_world() {
        assert_suggestion_result(
            "skin overrides also supports a wide variety of minecraft versions - as early back as 1.14.4.",
            lint_group(),
            "skin overrides also supports a wide variety of minecraft versions - as far back as 1.14.4.",
        );
    }

    #[test]
<<<<<<< HEAD
    fn detect_a_long_time() {
        assert_suggestion_result("along time", lint_group(), "a long time");
    }

    #[test]
    fn detect_a_long_time_real_world() {
        assert_suggestion_result(
            "Fast refreshing is very slow had to wait along time for it to update.",
            lint_group(),
            "Fast refreshing is very slow had to wait a long time for it to update.",
=======
    fn detect_each_and_everyone() {
        assert_suggestion_result("each and everyone", lint_group(), "each and every one");
    }

    #[test]
    fn detect_each_and_everyone_real_world() {
        assert_suggestion_result(
            "I have modified each and everyone of them to keep only the best of the best!",
            lint_group(),
            "I have modified each and every one of them to keep only the best of the best!",
>>>>>>> a32ea2b4
        );
    }
}<|MERGE_RESOLUTION|>--- conflicted
+++ resolved
@@ -751,21 +751,18 @@
             "Use `as far back as` for referring to a time in the past.",
             "Corrects nonstandard `as early back as` to `as far back as`."
         ),
-<<<<<<< HEAD
         "ALongTime" => (
             ["along time"],
             ["a long time"],
             "Use `a long time` for referring to a duration of time.",
             "Corrects `along time` to `a long time`."
-        )
-=======
+        ),
         "EachAndEveryOne" => (
             ["each and everyone"],
             ["each and every one"],
             "Use `each and every one` for referring to a group of people or things.",
             "Corrects `each and everyone` to `each and every one`."
         ),
->>>>>>> a32ea2b4
     });
 
     group.set_all_rules_to(Some(true));
@@ -1367,7 +1364,6 @@
     }
 
     #[test]
-<<<<<<< HEAD
     fn detect_a_long_time() {
         assert_suggestion_result("along time", lint_group(), "a long time");
     }
@@ -1378,7 +1374,10 @@
             "Fast refreshing is very slow had to wait along time for it to update.",
             lint_group(),
             "Fast refreshing is very slow had to wait a long time for it to update.",
-=======
+        );
+    }
+    
+    #[test]
     fn detect_each_and_everyone() {
         assert_suggestion_result("each and everyone", lint_group(), "each and every one");
     }
@@ -1389,7 +1388,6 @@
             "I have modified each and everyone of them to keep only the best of the best!",
             lint_group(),
             "I have modified each and every one of them to keep only the best of the best!",
->>>>>>> a32ea2b4
         );
     }
 }