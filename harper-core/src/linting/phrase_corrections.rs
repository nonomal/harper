--- conflicted
+++ resolved
@@ -923,7 +923,6 @@
             "Use `without` instead of `w/o`",
             "Expands the abbreviation `w/o` to the full word `without` for clarity."
         ),
-<<<<<<< HEAD
         "OnSecondThought" => (
             ["on second though"],
             ["on second thought"],
@@ -935,7 +934,7 @@
             ["excellent"],
             "Vocabulary enhancement: use `excellent` instead of `very good`",
             "Provides a stronger word choice by replacing `very good` with `excellent` for clarity and emphasis."
-=======
+        ),
         "ExpandBecause" => (
             ["cuz"],
             ["because"],
@@ -947,7 +946,6 @@
             ["at face value"],
             "`at face value is more idiomatic and more common.",
             "Corrects `on face value` to the more usual `at face value`."
->>>>>>> b5a63648
         ),
     });
 
@@ -1783,7 +1781,6 @@
     }
 
     #[test]
-<<<<<<< HEAD
     fn on_second_thought_clean() {
         assert_lint_count(
             "She considered driving home, but on second thought, she decided to walk.",
@@ -1802,23 +1799,24 @@
     }
 
     #[test]
+    fn expand_cuz() {
+        assert_suggestion_result(
+            "Stick around cuz I got a surprise for you at the end.",
+            lint_group(),
+            "Stick around because I got a surprise for you at the end.",
+        );
+    }
+
+    #[test]
     fn on_second_thought_no_false_positive() {
         assert_lint_count(
             "My second though is that I'd prefer something else entirely.",
             lint_group(),
             0,
-=======
-    fn expand_cuz() {
-        assert_suggestion_result(
-            "Stick around cuz I got a surprise for you at the end.",
-            lint_group(),
-            "Stick around because I got a surprise for you at the end.",
->>>>>>> b5a63648
-        );
-    }
-
-    #[test]
-<<<<<<< HEAD
+        );
+    }
+
+    #[test]
     fn excellent_clean() {
         assert_lint_count(
             "The performance was excellent, drawing praise from all critics.",
@@ -1842,13 +1840,15 @@
             "He radiated a sense of very goodness in his charitable acts.",
             lint_group(),
             0,
-=======
+        );
+    }
+
+    #[test]
     fn correct_on_face_value() {
         assert_suggestion_result(
             "Obviously what you want is possible and on face value it's a trivial change on our end.",
             lint_group(),
             "Obviously what you want is possible and at face value it's a trivial change on our end.",
->>>>>>> b5a63648
         );
     }
 }