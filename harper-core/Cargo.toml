[package]
name = "harper-core"
version = "0.24.0"
edition = "2024"
description = "The language checker for developers."
license = "Apache-2.0"
readme = "README.md"
repository = "https://github.com/automattic/harper"

[dependencies]
blanket = "0.4.0"
fst = "0.4.7"
hashbrown = { version = "0.15.2", features = ["serde"] }
is-macro = "0.3.6"
itertools = "0.14.0"
lazy_static = "1.5.0"
ordered-float = { version = "5.0.0", features = ["serde"] }
paste = "1.0.14"
pulldown-cmark = "0.13.0"
serde = { version = "1.0.218", features = ["derive"] }
serde_json = "1.0.139"
smallvec = { version = "1.14.0", features = ["serde"] }
thiserror = "2.0.11"
unicode-blocks = "0.1.9"
unicode-script = "0.5.7"
unicode-width = "0.2.0"
levenshtein_automata = { version = "0.2.1", features = ["fst_automaton"] }
cached = "0.54.0"
<<<<<<< HEAD
once_cell = "1.20.3"
=======
lru = "0.13.0"
>>>>>>> fa07fcb0

[dev-dependencies]
criterion = { version = "0.5.1", default-features = false }
rand = "0.8.5"
quickcheck = "1.0.3"
quickcheck_macros = "1.0.0"

[[bench]]
name = "parse_demo"
harness = false

[features]
default = []
concurrent = []<|MERGE_RESOLUTION|>--- conflicted
+++ resolved
@@ -26,11 +26,8 @@
 unicode-width = "0.2.0"
 levenshtein_automata = { version = "0.2.1", features = ["fst_automaton"] }
 cached = "0.54.0"
-<<<<<<< HEAD
 once_cell = "1.20.3"
-=======
 lru = "0.13.0"
->>>>>>> fa07fcb0
 
 [dev-dependencies]
 criterion = { version = "0.5.1", default-features = false }
