use std::collections::HashMap;
use std::path::{Component, PathBuf};
use std::sync::Arc;

use anyhow::anyhow;
use harper_comments::CommentParser;
use harper_core::linting::{LintGroup, Linter};
use harper_core::parsers::{CollapseIdentifiers, IsolateEnglish, Markdown, Parser, PlainEnglish};
use harper_core::{
    Dictionary, Document, FstDictionary, FullDictionary, MergedDictionary, Token, TokenKind,
    WordMetadata,
};
use harper_html::HtmlParser;
<<<<<<< HEAD
use harper_typst::Typst;
=======
use harper_literate_haskell::LiterateHaskellParser;
use itertools::Itertools;
>>>>>>> a697b29c
use serde_json::Value;
use tokio::sync::{Mutex, RwLock};
use tower_lsp::jsonrpc::Result;
use tower_lsp::lsp_types::notification::PublishDiagnostics;
use tower_lsp::lsp_types::{
    CodeActionOrCommand, CodeActionParams, CodeActionProviderCapability, CodeActionResponse,
    Command, ConfigurationItem, Diagnostic, DidChangeConfigurationParams,
    DidChangeTextDocumentParams, DidChangeWatchedFilesParams,
    DidChangeWatchedFilesRegistrationOptions, DidCloseTextDocumentParams,
    DidOpenTextDocumentParams, DidSaveTextDocumentParams, ExecuteCommandOptions,
    ExecuteCommandParams, FileChangeType, FileSystemWatcher, GlobPattern, InitializeParams,
    InitializeResult, InitializedParams, MessageType, PublishDiagnosticsParams, Range,
    Registration, ServerCapabilities, TextDocumentSyncCapability, TextDocumentSyncKind,
    TextDocumentSyncOptions, TextDocumentSyncSaveOptions, Url, WatchKind,
};
use tower_lsp::{Client, LanguageServer};
use tracing::{error, info, warn};

use crate::config::Config;
use crate::diagnostics::{lint_to_code_actions, lints_to_diagnostics};
use crate::dictionary_io::{load_dict, save_dict};
use crate::document_state::DocumentState;
use crate::git_commit_parser::GitCommitParser;
use crate::pos_conv::range_to_span;

pub struct Backend {
    client: Client,
    config: RwLock<Config>,
    doc_state: Mutex<HashMap<Url, DocumentState>>,
}

impl Backend {
    pub fn new(client: Client, config: Config) -> Self {
        Self {
            client,
            doc_state: Mutex::new(HashMap::new()),
            config: RwLock::new(config),
        }
    }

    /// Rewrites a path to a filename using the same conventions as
    /// [Neovim's undo-files](https://neovim.io/doc/user/options.html#'undodir').
    fn file_dict_name(url: &Url) -> Option<PathBuf> {
        let mut rewritten = String::new();

        // We assume all URLs are local files and have a base.
        for seg in url.to_file_path().ok()?.components() {
            if !matches!(seg, Component::RootDir) {
                rewritten.push_str(&seg.as_os_str().to_string_lossy());
                rewritten.push('%');
            }
        }

        Some(rewritten.into())
    }

    /// Get the location of the file's specific dictionary
    async fn get_file_dict_path(&self, url: &Url) -> Option<PathBuf> {
        let config = self.config.read().await;

        Some(config.file_dict_path.join(Self::file_dict_name(url)?))
    }

    /// Load a speCific file's dictionary
    async fn load_file_dictionary(&self, url: &Url) -> Option<FullDictionary> {
        match load_dict(self.get_file_dict_path(url).await?).await {
            Ok(dict) => Some(dict),
            Err(_err) => Some(FullDictionary::new()),
        }
    }

    async fn save_file_dictionary(&self, url: &Url, dict: impl Dictionary) -> anyhow::Result<()> {
        Ok(save_dict(
            self.get_file_dict_path(url)
                .await
                .ok_or(anyhow!("Could not compute dictionary path."))?,
            dict,
        )
        .await?)
    }

    async fn load_user_dictionary(&self) -> FullDictionary {
        let config = self.config.read().await;

        match load_dict(&config.user_dict_path).await {
            Ok(dict) => dict,
            Err(_err) => FullDictionary::new(),
        }
    }

    async fn save_user_dictionary(&self, dict: impl Dictionary) -> anyhow::Result<()> {
        let config = self.config.read().await;

        Ok(save_dict(&config.user_dict_path, dict).await?)
    }

    async fn generate_global_dictionary(&self) -> anyhow::Result<MergedDictionary> {
        let mut dict = MergedDictionary::new();
        dict.add_dictionary(FstDictionary::curated());
        let user_dict = self.load_user_dictionary().await;
        dict.add_dictionary(Arc::new(user_dict));
        Ok(dict)
    }

    async fn generate_file_dictionary(&self, url: &Url) -> anyhow::Result<MergedDictionary> {
        let (global_dictionary, file_dictionary) = tokio::join!(
            self.generate_global_dictionary(),
            self.load_file_dictionary(url)
        );

        let Some(file_dictionary) = file_dictionary else {
            return Err(anyhow!("Unable to compute dictionary path for {url}."));
        };

        let mut global_dictionary = global_dictionary?;
        global_dictionary.add_dictionary(Arc::new(file_dictionary));

        Ok(global_dictionary)
    }

    async fn update_document_from_file(
        &self,
        url: &Url,
        language_id: Option<&str>,
    ) -> anyhow::Result<()> {
        let content = match tokio::fs::read_to_string(
            url.to_file_path()
                .map_err(|_| anyhow::format_err!("Could not extract file path."))?,
        )
        .await
        {
            Ok(content) => content,
            Err(err) => {
                error!("Error updating document from file: {}", err);
                return Ok(());
            }
        };

        self.update_document(url, &content, language_id).await
    }

    async fn update_document(
        &self,
        url: &Url,
        text: &str,
        language_id: Option<&str>,
    ) -> anyhow::Result<()> {
        self.pull_config().await;

        let mut doc_lock = self.doc_state.lock().await;
        let config_lock = self.config.read().await;

        let dict = Arc::new(self.generate_file_dictionary(url).await?);

        let doc_state = doc_lock.entry(url.clone()).or_insert(DocumentState {
            linter: LintGroup::new(config_lock.lint_config, dict.clone()),
            language_id: language_id.map(|v| v.to_string()),
            dict: dict.clone(),
            ..Default::default()
        });

        if doc_state.dict != dict {
            doc_state.dict = dict.clone();
            doc_state.linter = LintGroup::new(config_lock.lint_config, dict.clone());
        }

        let Some(language_id) = &doc_state.language_id else {
            doc_lock.remove(url);
            return Ok(());
        };

<<<<<<< HEAD
        let ts_parser = CommentParser::new_from_language_id(language_id);
        let parser: Option<Box<dyn Parser>> = match language_id.as_str() {
            _ if ts_parser.is_some() => {
                let ts_parser = ts_parser.unwrap();
                let source: Vec<char> = text.chars().collect();
                let source = Arc::new(source);
=======
        let parser: Option<Box<dyn Parser>> =
            if let Some(ts_parser) = CommentParser::new_from_language_id(language_id) {
                let source = text.chars().collect_vec();
>>>>>>> a697b29c

                if let Some(new_dict) = ts_parser.create_ident_dict(&source) {
                    let new_dict = Arc::new(new_dict);

                    if doc_state.ident_dict != new_dict {
                        doc_state.ident_dict = new_dict.clone();

                        let mut merged = self.generate_file_dictionary(url).await?;
                        merged.add_dictionary(new_dict);
                        let merged = Arc::new(merged);

                        doc_state.linter = LintGroup::new(config_lock.lint_config, merged.clone());
                        doc_state.dict = merged.clone();
                    }
                    Some(Box::new(CollapseIdentifiers::new(
                        Box::new(ts_parser),
                        Box::new(doc_state.dict.clone()),
                    )))
                } else {
                    Some(Box::new(ts_parser))
                }
<<<<<<< HEAD
            }
            "markdown" => Some(Box::new(Markdown)),
            "git-commit" | "gitcommit" => Some(Box::new(GitCommitParser)),
            "html" => Some(Box::new(HtmlParser::default())),
            "mail" | "plaintext" => Some(Box::new(PlainEnglish)),
            "typst" => Some(Box::new(Typst)),
            _ => None,
        };
=======
            } else if language_id == "lhaskell" {
                let source = text.chars().collect_vec();
                let parser = LiterateHaskellParser;

                if let Some(new_dict) = parser.create_ident_dict(&source) {
                    let new_dict = Arc::new(new_dict);

                    if doc_state.ident_dict != new_dict {
                        doc_state.ident_dict = new_dict.clone();

                        let mut merged = self.generate_file_dictionary(url).await?;
                        merged.add_dictionary(new_dict);
                        let merged = Arc::new(merged);

                        doc_state.linter = LintGroup::new(config_lock.lint_config, merged.clone());
                        doc_state.dict = merged.clone();
                    }
                    Some(Box::new(CollapseIdentifiers::new(
                        Box::new(parser),
                        Box::new(doc_state.dict.clone()),
                    )))
                } else {
                    Some(Box::new(parser))
                }
            } else if language_id == "markdown" {
                Some(Box::new(Markdown))
            } else if language_id == "git-commit" || language_id == "gitcommit" {
                Some(Box::new(GitCommitParser))
            } else if language_id == "html" {
                Some(Box::new(HtmlParser::default()))
            } else if language_id == "mail" || language_id == "plaintext" {
                Some(Box::new(PlainEnglish))
            } else {
                None
            };
>>>>>>> a697b29c

        match parser {
            None => {
                doc_lock.remove(url);
            }
            Some(mut parser) => {
                if self.config.read().await.isolate_english {
                    parser = Box::new(IsolateEnglish::new(parser, doc_state.dict.clone()));
                }

                doc_state.document = Document::new(text, &parser, &doc_state.dict);
            }
        }

        Ok(())
    }

    async fn generate_code_actions(
        &self,
        url: &Url,
        range: Range,
    ) -> Result<Vec<CodeActionOrCommand>> {
        let (config, mut doc_states) = tokio::join!(self.config.read(), self.doc_state.lock());
        let Some(doc_state) = doc_states.get_mut(url) else {
            return Ok(Vec::new());
        };

        let mut lints = doc_state.linter.lint(&doc_state.document);
        lints.sort_by_key(|l| l.priority);

        let source_chars = doc_state.document.get_full_content();

        // Find lints whole span overlaps with range
        let span = range_to_span(source_chars, range).with_len(1);

        let mut actions: Vec<CodeActionOrCommand> = lints
            .into_iter()
            .filter(|lint| lint.span.overlaps_with(span))
            .flat_map(|lint| {
                lint_to_code_actions(&lint, url, source_chars, &config.code_action_config)
            })
            .collect();

        if let Some(Token {
            kind: TokenKind::Url,
            span,
            ..
        }) = doc_state.document.get_token_at_char_index(span.start)
        {
            actions.push(CodeActionOrCommand::Command(Command::new(
                "Open URL".to_string(),
                "HarperOpen".to_string(),
                Some(vec![doc_state.document.get_span_content_str(span).into()]),
            )))
        }

        Ok(actions)
    }

    async fn generate_diagnostics(&self, url: &Url) -> Vec<Diagnostic> {
        let mut doc_states = self.doc_state.lock().await;
        let Some(doc_state) = doc_states.get_mut(url) else {
            return Vec::new();
        };

        let lints = doc_state.linter.lint(&doc_state.document);
        let config = self.config.read().await;

        lints_to_diagnostics(
            doc_state.document.get_full_content(),
            &lints,
            config.diagnostic_severity,
        )
    }

    async fn publish_diagnostics(&self, url: &Url) {
        let diagnostics = self.generate_diagnostics(url).await;

        let result = PublishDiagnosticsParams {
            uri: url.clone(),
            diagnostics,
            version: None,
        };

        self.client
            .send_notification::<PublishDiagnostics>(result)
            .await;
    }

    /// Update the configuration of the server and publish document updates that
    /// match it.
    async fn update_config_from_obj(&self, json_obj: Value) {
        let new_config = match Config::from_lsp_config(json_obj) {
            Ok(new_config) => new_config,
            Err(err) => {
                error!("Unable to change config: {}", err);
                return;
            }
        };

        {
            let mut config = self.config.write().await;
            *config = new_config;
        }
    }

    async fn pull_config(&self) {
        let mut new_config = self
            .client
            .configuration(vec![ConfigurationItem {
                scope_uri: None,
                section: None,
            }])
            .await
            .unwrap();

        if let Some(first) = new_config.pop() {
            self.update_config_from_obj(first).await;
        }
    }
}

#[tower_lsp::async_trait]
impl LanguageServer for Backend {
    async fn initialize(&self, _: InitializeParams) -> Result<InitializeResult> {
        Ok(InitializeResult {
            server_info: None,
            capabilities: ServerCapabilities {
                code_action_provider: Some(CodeActionProviderCapability::Simple(true)),
                execute_command_provider: Some(ExecuteCommandOptions {
                    commands: vec![
                        "HarperAddToUserDict".to_owned(),
                        "HarperAddToFileDict".to_owned(),
                        "HarperOpen".to_owned(),
                    ],
                    ..Default::default()
                }),
                text_document_sync: Some(TextDocumentSyncCapability::Options(
                    TextDocumentSyncOptions {
                        open_close: Some(true),
                        change: Some(TextDocumentSyncKind::FULL),
                        will_save: None,
                        will_save_wait_until: None,
                        save: Some(TextDocumentSyncSaveOptions::Supported(true)),
                    },
                )),
                ..Default::default()
            },
        })
    }

    async fn initialized(&self, _: InitializedParams) {
        self.client
            .log_message(MessageType::INFO, "Server initialized!")
            .await;

        self.pull_config().await;

        let did_change_watched_files = Registration {
            id: "workspace/didChangeWatchedFiles".to_owned(),
            method: "workspace/didChangeWatchedFiles".to_owned(),
            register_options: Some(
                serde_json::to_value(DidChangeWatchedFilesRegistrationOptions {
                    watchers: vec![FileSystemWatcher {
                        glob_pattern: GlobPattern::String("**/*".to_owned()),
                        kind: Some(WatchKind::Delete),
                    }],
                })
                .unwrap(),
            ),
        };
        if let Err(err) = self
            .client
            .register_capability(vec![did_change_watched_files])
            .await
        {
            warn!("Unable to register watch file capability: {}", err);
        }
    }

    async fn did_save(&self, params: DidSaveTextDocumentParams) {
        let _ = self
            .update_document_from_file(&params.text_document.uri, None)
            .await;

        self.publish_diagnostics(&params.text_document.uri).await;
    }

    async fn did_open(&self, params: DidOpenTextDocumentParams) {
        let _ = self
            .update_document(
                &params.text_document.uri,
                &params.text_document.text,
                Some(&params.text_document.language_id),
            )
            .await;

        self.publish_diagnostics(&params.text_document.uri).await;
    }

    async fn did_change(&self, params: DidChangeTextDocumentParams) {
        let Some(last) = params.content_changes.last() else {
            return;
        };

        if let Err(err) = self
            .update_document(&params.text_document.uri, &last.text, None)
            .await
        {
            error!("{err}")
        }

        self.publish_diagnostics(&params.text_document.uri).await;
    }

    async fn did_close(&self, _params: DidCloseTextDocumentParams) {}

    async fn did_change_watched_files(&self, params: DidChangeWatchedFilesParams) {
        let mut doc_lock = self.doc_state.lock().await;
        let mut urls_to_clear = Vec::new();

        for change in &params.changes {
            if change.typ != FileChangeType::DELETED {
                continue;
            }

            doc_lock.retain(|url, _| {
                // `change.uri` could be a directory so use `starts_with` instead of `==`.
                let to_remove = url.as_str().starts_with(change.uri.as_str());

                if to_remove {
                    urls_to_clear.push(url.clone());
                }

                !to_remove
            });
        }

        for url in &urls_to_clear {
            self.client
                .send_notification::<PublishDiagnostics>(PublishDiagnosticsParams {
                    uri: url.clone(),
                    diagnostics: vec![],
                    version: None,
                })
                .await;
        }
    }

    async fn execute_command(&self, params: ExecuteCommandParams) -> Result<Option<Value>> {
        let mut string_args = params
            .arguments
            .into_iter()
            .map(|v| serde_json::from_value::<String>(v).unwrap());

        let Some(first) = string_args.next() else {
            return Ok(None);
        };

        info!("Received command: \"{}\"", params.command.as_str());

        match params.command.as_str() {
            "HarperAddToUserDict" => {
                let word = &first.chars().collect::<Vec<_>>();

                let Some(second) = string_args.next() else {
                    return Ok(None);
                };

                let file_url = second.parse().unwrap();

                let mut dict = self.load_user_dictionary().await;
                dict.append_word(word, WordMetadata::default());
                let _ = self.save_user_dictionary(dict).await;
                let _ = self.update_document_from_file(&file_url, None).await;
                self.publish_diagnostics(&file_url).await;
            }
            "HarperAddToFileDict" => {
                let word = &first.chars().collect::<Vec<_>>();

                let Some(second) = string_args.next() else {
                    return Ok(None);
                };

                let file_url = second.parse().unwrap();

                let Some(mut dict) = self.load_file_dictionary(&file_url).await else {
                    error!("Unable resolve dictionary path: {file_url}");
                    return Ok(None);
                };
                dict.append_word(word, WordMetadata::default());

                let _ = self.save_file_dictionary(&file_url, dict).await;
                let _ = self.update_document_from_file(&file_url, None).await;
                self.publish_diagnostics(&file_url).await;
            }
            "HarperOpen" => match open::that(&first) {
                Ok(()) => {
                    let message = format!(r#"Opened "{}""#, first);

                    self.client.log_message(MessageType::INFO, &message).await;

                    info!("{}", message);
                }
                Err(err) => {
                    self.client
                        .log_message(MessageType::ERROR, "Unable to open URL")
                        .await;
                    error!("Unable to open URL: {}", err);
                }
            },
            _ => (),
        }

        Ok(None)
    }

    async fn did_change_configuration(&self, params: DidChangeConfigurationParams) {
        self.update_config_from_obj(params.settings).await;

        let urls: Vec<Url> = {
            let mut doc_lock = self.doc_state.lock().await;
            let config_lock = self.config.read().await;

            for doc in doc_lock.values_mut() {
                doc.linter = LintGroup::new(config_lock.lint_config, doc.dict.clone());
            }

            doc_lock.keys().cloned().collect()
        };

        for url in urls {
            let _ = self.update_document_from_file(&url, None).await;
            self.publish_diagnostics(&url).await;
        }
    }

    async fn code_action(&self, params: CodeActionParams) -> Result<Option<CodeActionResponse>> {
        let actions = self
            .generate_code_actions(&params.text_document.uri, params.range)
            .await?;

        Ok(Some(actions))
    }

    async fn shutdown(&self) -> Result<()> {
        let doc_states = self.doc_state.lock().await;

        // Clears the diagnostics for open buffers.
        for url in doc_states.keys() {
            let result = PublishDiagnosticsParams {
                uri: url.clone(),
                diagnostics: vec![],
                version: None,
            };

            self.client
                .send_notification::<PublishDiagnostics>(result)
                .await;
        }

        Ok(())
    }
}<|MERGE_RESOLUTION|>--- conflicted
+++ resolved
@@ -2,7 +2,7 @@
 use std::path::{Component, PathBuf};
 use std::sync::Arc;
 
-use anyhow::anyhow;
+use anyhow::{anyhow, Result};
 use harper_comments::CommentParser;
 use harper_core::linting::{LintGroup, Linter};
 use harper_core::parsers::{CollapseIdentifiers, IsolateEnglish, Markdown, Parser, PlainEnglish};
@@ -11,15 +11,11 @@
     WordMetadata,
 };
 use harper_html::HtmlParser;
-<<<<<<< HEAD
+use harper_literate_haskell::LiterateHaskellParser;
 use harper_typst::Typst;
-=======
-use harper_literate_haskell::LiterateHaskellParser;
-use itertools::Itertools;
->>>>>>> a697b29c
 use serde_json::Value;
 use tokio::sync::{Mutex, RwLock};
-use tower_lsp::jsonrpc::Result;
+use tower_lsp::jsonrpc::Result as JsonResult;
 use tower_lsp::lsp_types::notification::PublishDiagnostics;
 use tower_lsp::lsp_types::{
     CodeActionOrCommand, CodeActionParams, CodeActionProviderCapability, CodeActionResponse,
@@ -88,7 +84,7 @@
         }
     }
 
-    async fn save_file_dictionary(&self, url: &Url, dict: impl Dictionary) -> anyhow::Result<()> {
+    async fn save_file_dictionary(&self, url: &Url, dict: impl Dictionary) -> Result<()> {
         Ok(save_dict(
             self.get_file_dict_path(url)
                 .await
@@ -107,13 +103,13 @@
         }
     }
 
-    async fn save_user_dictionary(&self, dict: impl Dictionary) -> anyhow::Result<()> {
+    async fn save_user_dictionary(&self, dict: impl Dictionary) -> Result<()> {
         let config = self.config.read().await;
 
         Ok(save_dict(&config.user_dict_path, dict).await?)
     }
 
-    async fn generate_global_dictionary(&self) -> anyhow::Result<MergedDictionary> {
+    async fn generate_global_dictionary(&self) -> Result<MergedDictionary> {
         let mut dict = MergedDictionary::new();
         dict.add_dictionary(FstDictionary::curated());
         let user_dict = self.load_user_dictionary().await;
@@ -121,7 +117,7 @@
         Ok(dict)
     }
 
-    async fn generate_file_dictionary(&self, url: &Url) -> anyhow::Result<MergedDictionary> {
+    async fn generate_file_dictionary(&self, url: &Url) -> Result<MergedDictionary> {
         let (global_dictionary, file_dictionary) = tokio::join!(
             self.generate_global_dictionary(),
             self.load_file_dictionary(url)
@@ -137,11 +133,7 @@
         Ok(global_dictionary)
     }
 
-    async fn update_document_from_file(
-        &self,
-        url: &Url,
-        language_id: Option<&str>,
-    ) -> anyhow::Result<()> {
+    async fn update_document_from_file(&self, url: &Url, language_id: Option<&str>) -> Result<()> {
         let content = match tokio::fs::read_to_string(
             url.to_file_path()
                 .map_err(|_| anyhow::format_err!("Could not extract file path."))?,
@@ -163,7 +155,7 @@
         url: &Url,
         text: &str,
         language_id: Option<&str>,
-    ) -> anyhow::Result<()> {
+    ) -> Result<()> {
         self.pull_config().await;
 
         let mut doc_lock = self.doc_state.lock().await;
@@ -188,40 +180,71 @@
             return Ok(());
         };
 
-<<<<<<< HEAD
+        async fn use_ident_dict<'a>(
+            backend: &'a Backend,
+            new_dict: Arc<FullDictionary>,
+            parser: impl Parser + 'static,
+            url: &'a Url,
+            doc_state: &'a mut DocumentState,
+            config_lock: tokio::sync::RwLockReadGuard<'a, Config>,
+        ) -> Result<Box<dyn Parser>> {
+            if doc_state.ident_dict != new_dict {
+                doc_state.ident_dict = new_dict.clone();
+
+                let mut merged = backend.generate_file_dictionary(url).await?;
+                merged.add_dictionary(new_dict);
+                let merged = Arc::new(merged);
+
+                doc_state.linter = LintGroup::new(config_lock.lint_config, merged.clone());
+                doc_state.dict = merged.clone();
+            }
+
+            Ok(Box::new(CollapseIdentifiers::new(
+                Box::new(parser),
+                Box::new(doc_state.dict.clone()),
+            )))
+        }
+
+        let source: Vec<char> = text.chars().collect();
         let ts_parser = CommentParser::new_from_language_id(language_id);
         let parser: Option<Box<dyn Parser>> = match language_id.as_str() {
             _ if ts_parser.is_some() => {
                 let ts_parser = ts_parser.unwrap();
-                let source: Vec<char> = text.chars().collect();
-                let source = Arc::new(source);
-=======
-        let parser: Option<Box<dyn Parser>> =
-            if let Some(ts_parser) = CommentParser::new_from_language_id(language_id) {
-                let source = text.chars().collect_vec();
->>>>>>> a697b29c
-
-                if let Some(new_dict) = ts_parser.create_ident_dict(&source) {
-                    let new_dict = Arc::new(new_dict);
-
-                    if doc_state.ident_dict != new_dict {
-                        doc_state.ident_dict = new_dict.clone();
-
-                        let mut merged = self.generate_file_dictionary(url).await?;
-                        merged.add_dictionary(new_dict);
-                        let merged = Arc::new(merged);
-
-                        doc_state.linter = LintGroup::new(config_lock.lint_config, merged.clone());
-                        doc_state.dict = merged.clone();
-                    }
-                    Some(Box::new(CollapseIdentifiers::new(
-                        Box::new(ts_parser),
-                        Box::new(doc_state.dict.clone()),
-                    )))
+
+                if let Some(new_dict) = ts_parser.create_ident_dict(&Arc::new(source)) {
+                    Some(
+                        use_ident_dict(
+                            self,
+                            Arc::new(new_dict),
+                            ts_parser,
+                            url,
+                            doc_state,
+                            config_lock,
+                        )
+                        .await?,
+                    )
                 } else {
                     Some(Box::new(ts_parser))
                 }
-<<<<<<< HEAD
+            }
+            "lhaskell" => {
+                let parser = LiterateHaskellParser;
+
+                if let Some(new_dict) = parser.create_ident_dict(&Arc::new(source)) {
+                    Some(
+                        use_ident_dict(
+                            self,
+                            Arc::new(new_dict),
+                            parser,
+                            url,
+                            doc_state,
+                            config_lock,
+                        )
+                        .await?,
+                    )
+                } else {
+                    Some(Box::new(parser))
+                }
             }
             "markdown" => Some(Box::new(Markdown)),
             "git-commit" | "gitcommit" => Some(Box::new(GitCommitParser)),
@@ -230,43 +253,6 @@
             "typst" => Some(Box::new(Typst)),
             _ => None,
         };
-=======
-            } else if language_id == "lhaskell" {
-                let source = text.chars().collect_vec();
-                let parser = LiterateHaskellParser;
-
-                if let Some(new_dict) = parser.create_ident_dict(&source) {
-                    let new_dict = Arc::new(new_dict);
-
-                    if doc_state.ident_dict != new_dict {
-                        doc_state.ident_dict = new_dict.clone();
-
-                        let mut merged = self.generate_file_dictionary(url).await?;
-                        merged.add_dictionary(new_dict);
-                        let merged = Arc::new(merged);
-
-                        doc_state.linter = LintGroup::new(config_lock.lint_config, merged.clone());
-                        doc_state.dict = merged.clone();
-                    }
-                    Some(Box::new(CollapseIdentifiers::new(
-                        Box::new(parser),
-                        Box::new(doc_state.dict.clone()),
-                    )))
-                } else {
-                    Some(Box::new(parser))
-                }
-            } else if language_id == "markdown" {
-                Some(Box::new(Markdown))
-            } else if language_id == "git-commit" || language_id == "gitcommit" {
-                Some(Box::new(GitCommitParser))
-            } else if language_id == "html" {
-                Some(Box::new(HtmlParser::default()))
-            } else if language_id == "mail" || language_id == "plaintext" {
-                Some(Box::new(PlainEnglish))
-            } else {
-                None
-            };
->>>>>>> a697b29c
 
         match parser {
             None => {
@@ -288,7 +274,7 @@
         &self,
         url: &Url,
         range: Range,
-    ) -> Result<Vec<CodeActionOrCommand>> {
+    ) -> JsonResult<Vec<CodeActionOrCommand>> {
         let (config, mut doc_states) = tokio::join!(self.config.read(), self.doc_state.lock());
         let Some(doc_state) = doc_states.get_mut(url) else {
             return Ok(Vec::new());
@@ -391,7 +377,7 @@
 
 #[tower_lsp::async_trait]
 impl LanguageServer for Backend {
-    async fn initialize(&self, _: InitializeParams) -> Result<InitializeResult> {
+    async fn initialize(&self, _: InitializeParams) -> JsonResult<InitializeResult> {
         Ok(InitializeResult {
             server_info: None,
             capabilities: ServerCapabilities {
@@ -516,7 +502,7 @@
         }
     }
 
-    async fn execute_command(&self, params: ExecuteCommandParams) -> Result<Option<Value>> {
+    async fn execute_command(&self, params: ExecuteCommandParams) -> JsonResult<Option<Value>> {
         let mut string_args = params
             .arguments
             .into_iter()
@@ -604,7 +590,10 @@
         }
     }
 
-    async fn code_action(&self, params: CodeActionParams) -> Result<Option<CodeActionResponse>> {
+    async fn code_action(
+        &self,
+        params: CodeActionParams,
+    ) -> JsonResult<Option<CodeActionResponse>> {
         let actions = self
             .generate_code_actions(&params.text_document.uri, params.range)
             .await?;
@@ -612,7 +601,7 @@
         Ok(Some(actions))
     }
 
-    async fn shutdown(&self) -> Result<()> {
+    async fn shutdown(&self) -> JsonResult<()> {
         let doc_states = self.doc_state.lock().await;
 
         // Clears the diagnostics for open buffers.
