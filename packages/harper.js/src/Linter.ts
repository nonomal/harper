--- conflicted
+++ resolved
@@ -1,12 +1,6 @@
-<<<<<<< HEAD
-import type { Lint, Span, Suggestion } from 'harper-wasm';
+import type { Lint, Span, Suggestion, Dialect } from 'harper-wasm';
 import type { BinaryModule } from './binary';
 import type { LintConfig, LintOptions } from './main';
-=======
-import type { Dialect, Lint, Span, Suggestion } from 'harper-wasm';
-import { LintConfig, LintOptions } from './main';
-import { BinaryModule } from './binary';
->>>>>>> ec271626
 
 /** An interface for an object that can perform linting actions. */
 export default interface Linter {
