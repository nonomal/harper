{
	"name": "harper.js",
	"version": "0.24.0",
	"license": "Apache-2.0",
	"author": "Elijah Potter",
	"description": "The grammar checker for developers.",
	"repository": {
		"type": "git",
		"url": "git+https://github.com/automattic/harper.git",
		"directory": "packages/harper.js"
	},
	"bugs": {
		"url": "https://github.com/automattic/harper/issues"
	},
	"homepage": "https://writewithharper.com",
	"type": "module",
	"scripts": {
		"dev": "vite",
		"build": "tsc && vite build",
<<<<<<< HEAD
		"test": "vitest run",
		"test:debug": "vitest run --browser.headless false --testTimeout 0",
		"api:extractor": "api-extractor run",
		"api:documenter": "api-documenter markdown -i temp"
	},
	"devDependencies": {
		"@microsoft/api-documenter": "^7.26.7",
		"@microsoft/api-extractor": "^7.49.2",
		"@vitest/browser": "^3.0.5",
=======
		"test": "vitest run --browser chromium"
	},
	"devDependencies": {
		"@microsoft/api-documenter": "^7.26.10",
		"@microsoft/api-extractor": "^7.50.1",
		"@vitest/browser": "^3.0.6",
>>>>>>> ab92b31d
		"playwright": "^1.49.1",
		"typescript": "^5.7.3",
		"vite": "^6.1.0",
		"vite-plugin-dts": "^4.5.0",
		"vite-plugin-virtual": "^0.3.0",
		"vitest": "^3.0.5",
		"harper-wasm": "link:../../harper-wasm/pkg"
	},
	"main": "dist/harper.js",
	"types": "dist/harper.d.ts",
	"sideEffects": false,
	"files": [
		"dist"
	]
}<|MERGE_RESOLUTION|>--- conflicted
+++ resolved
@@ -17,24 +17,15 @@
 	"scripts": {
 		"dev": "vite",
 		"build": "tsc && vite build",
-<<<<<<< HEAD
 		"test": "vitest run",
 		"test:debug": "vitest run --browser.headless false --testTimeout 0",
 		"api:extractor": "api-extractor run",
 		"api:documenter": "api-documenter markdown -i temp"
 	},
 	"devDependencies": {
-		"@microsoft/api-documenter": "^7.26.7",
-		"@microsoft/api-extractor": "^7.49.2",
-		"@vitest/browser": "^3.0.5",
-=======
-		"test": "vitest run --browser chromium"
-	},
-	"devDependencies": {
 		"@microsoft/api-documenter": "^7.26.10",
 		"@microsoft/api-extractor": "^7.50.1",
 		"@vitest/browser": "^3.0.6",
->>>>>>> ab92b31d
 		"playwright": "^1.49.1",
 		"typescript": "^5.7.3",
 		"vite": "^6.1.0",
